/**
 * Spell List Manager Application
 *
 * A comprehensive GM-facing application for viewing, editing, and creating spell lists
 * with advanced multi-select functionality for bulk operations. This application serves
 * as the central hub for managing all spell list content within the system.
 *
 * Key features:
 * - Comprehensive spell list management with create, edit, delete, and merge operations
 * - Advanced filtering system with multiple criteria and real-time updates
 * - Multi-select functionality with bulk add/remove operations and shift-click range selection
 * - Spell comparison integration for detailed analysis
 * - Dynamic sidebar organization with collapsible folders and visibility controls
 * - Custom spell list creation with identifier validation
 * - Merged spell list functionality with source list management
 * - Analytics dashboard integration for usage tracking
 * - Real-time synchronization with compendium data and actor spellbooks
 * - Responsive UI with state persistence and collapse management
 * - Context-aware dialog systems for complex operations
 * - Integration with the broader spell book ecosystem
 *
 * @module Applications/SpellListManager
 * @author Tyler
 */

import { FLAGS, MODULE, SETTINGS, TEMPLATES } from '../constants/_module.mjs';
import * as DataHelpers from '../data/_module.mjs';
import { SpellComparisonDialog, SpellDetailsCustomization } from '../dialogs/_module.mjs';
import { log } from '../logger.mjs';
import * as UIHelpers from '../ui/_module.mjs';
import * as ValidationHelpers from '../validation/_module.mjs';
import { SpellAnalyticsDashboard } from './_module.mjs';

const { ApplicationV2, DialogV2, HandlebarsApplicationMixin } = foundry.applications.api;
const { renderTemplate } = foundry.applications.handlebars;

/**
 * Spell list metadata for display and management.
 *
 * @typedef {Object} SpellListMeta
 * @property {string} uuid - Unique identifier for the spell list
 * @property {string} name - Display name of the spell list
 * @property {string} pack - Source pack identifier
 * @property {boolean} isActorOwned - Whether this list belongs to an actor
 * @property {boolean} isCustom - Whether this is a custom created list
 * @property {boolean} isMerged - Whether this is a merged list
 * @property {string} [actorName] - Name of the owning actor if applicable
 * @property {Object} document - The underlying document object
 */

/**
 * Selected spell list data structure.
 *
 * @typedef {Object} SelectedSpellList
 * @property {Object} document - The spell list document
 * @property {string} uuid - Document UUID
 * @property {string} name - List name
 * @property {Array<string>} spellUuids - Array of spell UUIDs in the list
 * @property {Array<Object>} spells - Array of spell objects with full data
 * @property {Array<Object>} spellsByLevel - Spells organized by level
 * @property {boolean} isLoadingSpells - Whether spells are currently loading
 * @property {boolean} [hasError] - Whether loading encountered an error
 * @property {boolean} [isRenameable] - Whether the list can be renamed
 */

/**
 * Filter state for spell filtering operations.
 *
 * @typedef {Object} FilterState
 * @property {string} name - Name/search filter
 * @property {string} level - Spell level filter
 * @property {string} school - School of magic filter
 * @property {string} source - Source compendium filter
 * @property {string} castingTime - Casting time filter
 * @property {string} minRange - Minimum range filter
 * @property {string} maxRange - Maximum range filter
 * @property {string} damageType - Damage type filter
 * @property {string} condition - Condition filter
 * @property {string} requiresSave - Requires save filter
 * @property {string} concentration - Concentration requirement filter
 * @property {string} materialComponents - Material components filter
 * @property {boolean} prepared - Preparation status filter
 * @property {boolean} ritual - Ritual casting filter
 */

/**
 * Pending changes tracking for edit operations.
 *
 * @typedef {Object} PendingChanges
 * @property {Set<string>} added - Set of spell UUIDs to be added
 * @property {Set<string>} removed - Set of spell UUIDs to be removed
 */

/**
 * Multi-select state tracking.
 *
 * @typedef {Object} SelectionState
 * @property {Set<string>} selectedSpellsToAdd - Spells selected for adding
 * @property {Set<string>} selectedSpellsToRemove - Spells selected for removal
 * @property {boolean} selectionMode - Whether selection mode is active
 * @property {Object} lastSelectedIndex - Last selected indices for range selection
 * @property {boolean} isSelectingAll - Whether select-all operation is in progress
 */

/**
 * Dialog form data structures.
 *
 * @typedef {Object} CreateListFormData
 * @property {string} name - Name for the new list
 * @property {string} identifier - Class identifier for the new list
 */

/**
 * @typedef {Object} MergeListFormData
 * @property {string} sourceListUuid - UUID of the source spell list
 * @property {string} copyFromListUuid - UUID of the list to copy from
 * @property {string} mergedListName - Name for the merged list
 * @property {boolean} hideSourceLists - Whether to hide source lists after merge
 */

/**
 * @typedef {Object} RenameFormData
 * @property {string} newName - New name for the spell list
 */

/**
 * Spell List Manager application for viewing, editing, and creating spell lists
 * with comprehensive multi-select functionality for bulk operations.
 *
 * This application provides a comprehensive interface for GM users to manage
 * spell lists across the system. It combines advanced filtering, multi-selection,
 * and bulk operations with intuitive UI patterns for efficient spell list
 * management at scale.
 */
export class SpellListManager extends HandlebarsApplicationMixin(ApplicationV2) {
  /** @inheritdoc */
  static DEFAULT_OPTIONS = {
    id: `gm-spell-list-manager-${MODULE.ID}`,
    tag: 'div',
    actions: {
      selectSpellList: SpellListManager.handleSelectSpellList,
      closeSpellManager: SpellListManager.handleClose,
      editSpellList: SpellListManager.handleEditSpellList,
      removeSpell: SpellListManager.handleRemoveSpell,
      addSpell: SpellListManager.handleAddSpell,
      saveCustomList: SpellListManager.handleSaveCustomList,
      deleteCustomList: SpellListManager.handleDeleteCustomList,
      restoreOriginal: SpellListManager.handleRestoreOriginal,
      showDocumentation: SpellListManager.handleShowDocumentation,
      toggleSidebar: SpellListManager.handleToggleSidebar,
      toggleSpellLevel: SpellListManager.handleToggleSpellLevel,
      toggleFolder: SpellListManager.handleToggleFolder,
      openActor: SpellListManager.handleOpenActor,
      openClass: SpellListManager.handleOpenClass,
      createNewList: SpellListManager.handleCreateNewList,
      renameSpellList: SpellListManager.handleRenameSpellList,
      mergeLists: SpellListManager.handleMergeLists,
      toggleSelectionMode: SpellListManager.handleToggleSelectionMode,
      selectAll: SpellListManager.handleSelectAll,
      bulkSave: SpellListManager.handleBulkSave,
      cancelSelection: SpellListManager.handleCancelSelection,
      toggleListVisibility: SpellListManager.handleToggleListVisibility,
      openAnalyticsDashboard: SpellListManager.handleOpenAnalyticsDashboard,
      openCustomization: SpellListManager.handleOpenCustomization,
      compareSpell: SpellListManager.handleCompareSpell
    },
    classes: ['gm-spell-list-manager'],
    window: { icon: 'fas fa-bars-progress', resizable: true, minimizable: true },
    position: { width: Math.max(1100, window.innerWidth - 650), height: Math.max(600, window.innerHeight - 200) }
  };

  /** @inheritdoc */
  static PARTS = {
    main: { template: TEMPLATES.SPELL_LIST_MANAGER.MAIN },
    sidebar: { template: TEMPLATES.SPELL_LIST_MANAGER.SPELL_LISTS },
    content: { template: TEMPLATES.SPELL_LIST_MANAGER.LIST_CONTENT },
    availableSpells: { template: TEMPLATES.SPELL_LIST_MANAGER.AVAILABLE_SPELLS },
    footer: { template: TEMPLATES.SPELL_LIST_MANAGER.FOOTER }
  };

  /** @inheritdoc */
  get title() {
    return game.i18n.localize('SPELLMANAGER.Application.Title');
  }

  /**
   * Initialize the GM Spell List Manager.
   *
   * Sets up comprehensive state management for spell lists, filtering, selection,
   * and UI interactions. Initializes all necessary managers and helpers for
   * advanced spell list operations.
   *
   * @param {Object} [options={}] - Application options
   */
  constructor(options) {
    super(options);

    /** @type {boolean} Whether the application is currently loading data */
    this.isLoading = true;

    /** @type {Array<SpellListMeta>} Available spell lists for management */
    this.availableSpellLists = [];

    /** @type {SelectedSpellList|null} Currently selected spell list */
    this.selectedSpellList = null;

    /** @type {Array<Object>} All available spells for filtering and selection */
    this.availableSpells = [];

    /** @type {boolean} Whether the application is in editing mode */
    this.isEditing = false;

    /** @type {PendingChanges} Tracking for pending add/remove operations */
    this.pendingChanges = { added: new Set(), removed: new Set() };

    /** @type {Set<string>} Spells selected for adding in multi-select mode */
    this.selectedSpellsToAdd = new Set();

    /** @type {Set<string>} Spells selected for removal in multi-select mode */
    this.selectedSpellsToRemove = new Set();

    /** @type {boolean} Whether multi-select mode is active */
    this.selectionMode = false;

    /** @type {Object} Last selected indices for range selection */
    this.lastSelectedIndex = { add: -1, remove: -1 };

    /** @type {boolean} Whether a select-all operation is in progress */
    this.isSelectingAll = false;

    /** @type {Set<string>} Set of spell UUIDs for comparison */
    this.comparisonSpells = new Set();

    /** @type {SpellComparisonDialog|null} Active comparison dialog */
    this.comparisonDialog = null;

    /** @type {FilterState} Current filter state for spell filtering */
    this.filterState = {
      name: '',
      level: '',
      school: '',
      source: '',
      castingTime: '',
      minRange: '',
      maxRange: '',
      damageType: '',
      condition: '',
      requiresSave: '',
      concentration: '',
      materialComponents: '',
      prepared: false,
      ritual: false
    };

    /** @type {UIHelpers.SpellbookFilterHelper} Filter helper for spell filtering */
    this.filterHelper = new UIHelpers.SpellbookFilterHelper(this);

    /** @type {boolean} Whether checkboxes are currently being updated programmatically */
    this.isUpdatingCheckboxes = false;
  }

  /** @inheritdoc */
  async _prepareContext(options) {
    const context = await super._prepareContext(options);
    context.isLoading = this.isLoading;
    context.isEditing = this.isEditing;
    context.selectedSpellList = this.selectedSpellList;
    context.availableSpells = this.availableSpells;
    context.filterState = this.filterState;
    context.settings = { useMetricUnits: DataHelpers.shouldUseMetricUnits() };
    context.selectionMode = this.selectionMode;
    context.selectedSpellsToAdd = this.selectedSpellsToAdd;
    context.selectedSpellsToRemove = this.selectedSpellsToRemove;
    context.selectedToAddCount = this.selectedSpellsToAdd.size;
    context.selectedToRemoveCount = this.selectedSpellsToRemove.size;
    context.totalSelectedCount = this.selectedSpellsToAdd.size + this.selectedSpellsToRemove.size;
    context.spellSchools = CONFIG.DND5E.spellSchools;
    context.spellLevels = CONFIG.DND5E.spellLevels;
    context.comparisonSpells = this.comparisonSpells;
    const maxSpells = game.settings.get(MODULE.ID, SETTINGS.SPELL_COMPARISON_MAX);
    const comparisonFull = this.comparisonSpells.size >= maxSpells;
    if (this.isEditing && this.selectionMode) {
      context.selectAllAddCheckboxHtml = this._createSelectAllCheckbox('add');
      context.selectAllRemoveCheckboxHtml = this._createSelectAllCheckbox('remove');
    }
    if (!this.isLoading && this.availableSpellLists?.length) this._organizeSpellListsContext(context);
    if (this.isLoading) return context;
    const customMappings = game.settings.get(MODULE.ID, SETTINGS.CUSTOM_SPELL_MAPPINGS) || {};
    context.customListMap = customMappings;
    if (this.availableSpells.length > 0) this._prepareFilterContext(context);
    if (this.isEditing && this.selectedSpellList) await this._addEditingContext(context);
    if (this.selectedSpellList) {
      context.selectedSpellList = UIHelpers.processSpellListForDisplay(this.selectedSpellList);
      const flags = this.selectedSpellList.document.flags?.[MODULE.ID] || {};
      const isCustomList = !!flags.isDuplicate || !!flags.isCustom || !!flags.isNewList;
      context.selectedSpellList.isRenameable = isCustomList || this.selectedSpellList.isMerged;
    }
    if (context.selectedSpellList?.spellsByLevel) {
      if (this.isEditing && this.selectionMode) {
        context.selectedSpellList.spellsByLevel = context.selectedSpellList.spellsByLevel.map((levelData) => {
          const processedLevel = { ...levelData };
          processedLevel.spells = levelData.spells.map((spell) => {
            const rawSpellUuid = spell.uuid || spell.compendiumUuid;
            const normalizedSpellUuid = this._normalizeUuid(rawSpellUuid);
            const processedSpell = { ...spell };
            processedSpell.selectRemoveCheckboxHtml = this._createSpellSelectCheckbox(spell, 'remove', this.selectedSpellsToRemove.has(normalizedSpellUuid));
            processedSpell.isInComparison = this.comparisonSpells.has(normalizedSpellUuid);
            processedSpell.showCompareLink = !comparisonFull || processedSpell.isInComparison;
            return processedSpell;
          });
          return processedLevel;
        });
      } else {
        context.selectedSpellList.spellsByLevel = context.selectedSpellList.spellsByLevel.map((levelData) => {
          const processedLevel = { ...levelData };
          processedLevel.spells = levelData.spells.map((spell) => {
            const rawSpellUuid = spell.uuid || spell.compendiumUuid;
            const normalizedSpellUuid = this._normalizeUuid(rawSpellUuid);
            const processedSpell = { ...spell };
            processedSpell.isInComparison = this.comparisonSpells.has(normalizedSpellUuid);
            processedSpell.showCompareLink = !comparisonFull || processedSpell.isInComparison;
            return processedSpell;
          });
          return processedLevel;
        });
      }
    }
    return context;
  }

  /**
   * Organize spell lists into categories for the context.
   *
   * Categorizes available spell lists into logical groups (actor-owned, custom,
   * merged, standard, hidden) with proper sorting and metadata for sidebar display.
   *
   * @param {Object} context - The context object to modify
   * @private
   */
  _organizeSpellListsContext(context) {
    const hiddenLists = game.settings.get(MODULE.ID, SETTINGS.HIDDEN_SPELL_LISTS) || [];
    const actorOwnedLists = this.availableSpellLists.filter((list) => list.isActorOwned);
    const hiddenSpellLists = this.availableSpellLists.filter((list) => !list.isActorOwned && hiddenLists.includes(list.uuid));
    const mergedLists = this.availableSpellLists.filter((list) => !list.isActorOwned && list.isMerged && !hiddenLists.includes(list.uuid));
    const customLists = this.availableSpellLists.filter(
      (list) => !list.isActorOwned && !list.isMerged && (list.isCustom || list.document?.flags?.[MODULE.ID]?.isNewList) && !hiddenLists.includes(list.uuid)
    );
    const standardLists = this.availableSpellLists.filter(
      (list) => !list.isActorOwned && !list.isCustom && !list.isMerged && !list.document?.flags?.[MODULE.ID]?.isNewList && !hiddenLists.includes(list.uuid)
    );
    actorOwnedLists.sort((a, b) => {
      if (a.actorName && b.actorName) return a.actorName.localeCompare(b.actorName);
      if (a.actorName) return -1;
      if (b.actorName) return 1;
      return a.name.localeCompare(b.name);
    });
    customLists.sort((a, b) => a.name.localeCompare(b.name));
    mergedLists.sort((a, b) => a.name.localeCompare(b.name));
    standardLists.sort((a, b) => a.name.localeCompare(b.name));
    hiddenSpellLists.sort((a, b) => a.name.localeCompare(b.name));
    context.actorOwnedLists = actorOwnedLists;
    context.customLists = customLists;
    context.mergedLists = mergedLists;
    context.standardLists = standardLists;
    context.hiddenSpellLists = hiddenSpellLists;
    context.hasActorOwnedLists = actorOwnedLists.length > 0;
    context.hasCustomLists = customLists.length > 0;
    context.hasMergedLists = mergedLists.length > 0;
    context.hasStandardLists = standardLists.length > 0;
    context.hasHiddenLists = hiddenSpellLists.length > 0;
    context.availableSpellLists = this.availableSpellLists;
    context.hiddenListUuids = hiddenLists;
  }

  /**
   * Prepare filter-related context data.
   *
   * Processes available spells through the filtering system and adds form elements,
   * comparison state, and selection checkboxes as appropriate for the current mode.
   *
   * @param {Object} context - The context object to modify
   * @private
   */
  _prepareFilterContext(context) {
    context.spellSources = DataHelpers.prepareSpellSources(this.availableSpells);
    context.castingTimeOptions = DataHelpers.prepareCastingTimeOptions(this.availableSpells, this.filterState);
    context.damageTypeOptions = DataHelpers.prepareDamageTypeOptions(this.filterState);
    context.conditionOptions = DataHelpers.prepareConditionOptions(this.filterState);
    const filteredData = this._filterAvailableSpells();
    const maxSpells = game.settings.get(MODULE.ID, SETTINGS.SPELL_COMPARISON_MAX);
    const comparisonFull = this.comparisonSpells.size >= maxSpells;
    if (this.isEditing && this.selectionMode && filteredData.spells) {
      filteredData.spells = filteredData.spells.map((spell) => {
        const processedSpell = UIHelpers.processSpellItemForDisplay(spell);
        const normalizedSpellUuid = this._normalizeUuid(spell.uuid);
        processedSpell.selectAddCheckboxHtml = this._createSpellSelectCheckbox(spell, 'add', this.selectedSpellsToAdd.has(normalizedSpellUuid));
        processedSpell.isInComparison = this.comparisonSpells.has(normalizedSpellUuid);
        processedSpell.showCompareLink = !comparisonFull || processedSpell.isInComparison;
        return processedSpell;
      });
    } else if (filteredData.spells) {
      filteredData.spells = filteredData.spells.map((spell) => {
        const processedSpell = UIHelpers.processSpellItemForDisplay(spell);
        const normalizedSpellUuid = this._normalizeUuid(spell.uuid);
        processedSpell.isInComparison = this.comparisonSpells.has(normalizedSpellUuid);
        processedSpell.showCompareLink = !comparisonFull || processedSpell.isInComparison;
        return processedSpell;
      });
    }
    context.filteredSpells = filteredData;
    context.filterFormElements = this._prepareFilterElements();
  }

  /**
   * Add editing-specific context data.
   *
   * Adds context data specific to editing mode including custom list status,
   * original version comparison, and restoration capabilities.
   *
   * @param {Object} context - Context object to modify
   * @returns {Promise<void>}
   * @private
   */
  async _addEditingContext(context) {
    const flags = this.selectedSpellList.document.flags?.[MODULE.ID] || {};
    context.isCustomList = !!flags.isDuplicate || !!flags.isCustom || !!flags.isNewList;
    if (context.isCustomList) {
      const originalUuid = this.selectedSpellList.document.flags?.[MODULE.ID]?.originalUuid;
      if (originalUuid) {
        context.originalUuid = originalUuid;
        const compareResult = await DataHelpers.compareListVersions(originalUuid, this.selectedSpellList.document.uuid);
        context.compareInfo = compareResult;
      }
    }
  }

  /**
   * Load spell lists and available spells.
   *
   * Performs comprehensive data loading including spell list discovery,
   * spell data preloading, and icon enrichment. Handles both preloaded
   * and fresh data scenarios efficiently.
   *
   * @returns {Promise<void>}
   */
  async loadData() {
    try {
      DataHelpers.getValidCustomListMappings();
      this.availableSpellLists = await DataHelpers.findCompendiumSpellLists(true);
      this.availableSpellLists.sort((a, b) => a.name.localeCompare(b.name));
      const preloadedData = DataHelpers.getPreloadedData();
      if (preloadedData && preloadedData.enrichedSpells.length > 0) {
        log(3, `Starting with ${preloadedData.enrichedSpells.length} preloaded spells`);
        this.availableSpells = [...preloadedData.enrichedSpells];
        const allSpells = await DataHelpers.fetchAllCompendiumSpells();
        const preloadedUuids = new Set(this.availableSpells.map((s) => s.uuid));
        const missingSpells = allSpells.filter((spell) => !preloadedUuids.has(spell.uuid));
        log(3, `Found ${missingSpells.length} missing spells to load`);
        if (missingSpells.length > 0) {
          for (let spell of missingSpells) spell.enrichedIcon = UIHelpers.createSpellIconLink(spell);
          this.availableSpells.push(...missingSpells);
        }
        log(3, `GM Manager loaded: ${this.availableSpells.length} total spells (${preloadedData.enrichedSpells.length} preloaded + ${missingSpells.length} additional)`);
      } else {
        log(3, 'No preloaded data available, loading all spells from scratch');
        this.availableSpells = await DataHelpers.fetchAllCompendiumSpells();
        this.enrichAvailableSpells();
      }
    } catch (error) {
      log(1, 'Error loading spell lists:', error);
    } finally {
      this.isLoading = false;
      this.render(false);
    }
  }

  /**
   * Add icon enrichment to available spells.
   *
   * Enriches all available spells with clickable icon links for better UX.
   */
  enrichAvailableSpells() {
    if (!this.availableSpells.length) return;
    for (let spell of this.availableSpells) spell.enrichedIcon = UIHelpers.createSpellIconLink(spell);
  }

  /**
   * Load spell details for a list of spell UUIDs.
   *
   * Efficiently loads spell details using preloaded data when available,
   * falling back to compendium fetching for missing spells. Handles
   * loading states and error recovery.
   *
   * @param {Array<string>} spellUuids - Array of spell UUIDs to load
   * @returns {Promise<void>}
   */
  async loadSpellDetails(spellUuids) {
    if (!this.selectedSpellList) return;
    try {
      this.selectedSpellList.isLoadingSpells = true;
      this.render(false);
      const maxSpellLevel = 9;
      const preloadedData = DataHelpers.getPreloadedData();
      let spellItems = [];
      if (preloadedData && preloadedData.enrichedSpells.length > 0) {
        log(3, 'Using preloaded spell data for GM spell list');
        const spellUuidsSet = new Set(spellUuids);
        const preloadedSpells = preloadedData.enrichedSpells.filter((spell) => spellUuidsSet.has(spell.uuid));
        const missingSpells = spellUuids.filter((uuid) => !preloadedSpells.some((spell) => spell.uuid === uuid));
        if (missingSpells.length > 0) {
          log(3, `Loading ${missingSpells.length} missing spells from compendiums`);
          const additionalSpells = await DataHelpers.fetchSpellDocuments(new Set(missingSpells), maxSpellLevel);
          spellItems = [...preloadedSpells, ...additionalSpells];
        } else spellItems = preloadedSpells;
      } else spellItems = await DataHelpers.fetchSpellDocuments(new Set(spellUuids), maxSpellLevel);
      for (const spell of spellItems) {
        if (!spell.enrichedIcon) spell.enrichedIcon = UIHelpers.createSpellIconLink(spell);
        if (!spell.compendiumUuid) spell.compendiumUuid = spell.uuid;
      }
      this.selectedSpellList.spells = spellItems;
      this.selectedSpellList.spellsByLevel = DataHelpers.organizeSpellsByLevel(spellItems);
      this.selectedSpellList.isLoadingSpells = false;
      log(3, `Loaded ${spellItems.length} spells for spell list`);
    } catch (error) {
      log(1, 'Error loading spell details:', error);
      this.selectedSpellList.isLoadingSpells = false;
      this.selectedSpellList.hasError = true;
    }
    this.render(false);
  }

  /**
   * Select a spell list by UUID.
   *
   * Handles spell list selection with duplicate detection, loading states,
   * and source filter determination. Clears previous selections and
   * initializes the selected list for display.
   *
   * @param {string} uuid - The UUID of the spell list to select
   * @returns {Promise<void>}
   */
  async selectSpellList(uuid) {
    this._clearSelections();
    log(3, `Selecting spell list: ${uuid}`);
    const duplicate = await DataHelpers.findDuplicateSpellList(uuid);
    if (duplicate && duplicate.uuid !== uuid) return this.selectSpellList(duplicate.uuid);
    const spellList = await fromUuid(uuid);
    if (!spellList) return;
    this.isEditing = false;
    const spellUuids = Array.from(spellList.system.spells || []);
    this.selectedSpellList = {
      document: spellList,
      uuid: spellList.uuid,
      name: spellList.name,
      spellUuids: spellUuids,
      spells: [],
      isLoadingSpells: true
    };
    this.determineSourceFilter(spellList);
    this.render(false);
    await this.loadSpellDetails(spellUuids);
  }

  /**
   * Determine appropriate source filter based on spell list.
   *
   * Automatically sets the source filter based on the selected spell list's
   * origin, checking for custom list original sources and pack information.
   *
   * @param {Object} spellList - The spell list document
   */
  determineSourceFilter(spellList) {
    try {
      log(3, 'Determining source filter for spell list');
      let sourceFilter = 'all';
      const isCustomList = !!spellList.flags?.[MODULE.ID]?.isDuplicate;
      if (isCustomList) {
        const originalUuid = spellList.flags?.[MODULE.ID]?.originalUuid;
        if (originalUuid) {
          const parsedUuid = foundry.utils.parseUuid(originalUuid);
          const packageName = parsedUuid.collection.metadata.packageName.split('.')[0];
          sourceFilter = packageName;
          log(3, `Using original source: ${sourceFilter}`);
        }
      } else if (spellList.pack) {
        const packageName = spellList.pack.split('.')[0];
        sourceFilter = packageName;
        log(3, `Using current pack source: ${sourceFilter}`);
      }
      this.filterState.source = sourceFilter;
      log(3, `Set source filter to: ${sourceFilter}`);
    } catch (error) {
      log(1, 'Error determining source filter:', error);
      this.filterState.source = 'all';
    }
  }

  /**
   * Filter available spells using the filter helper.
   *
   * Applies comprehensive filtering to available spells based on current
   * filter state and selected spell list exclusions.
   *
   * @returns {Object} Filtered spells with count
   * @private
   */
  _filterAvailableSpells() {
    if (!this.isEditing) return { spells: [], totalFiltered: 0 };
    try {
      const selectedSpellUUIDs = this.getSelectedSpellUUIDs();
      const result = this.filterHelper.filterAvailableSpells(this.availableSpells, selectedSpellUUIDs, this.isSpellInSelectedList.bind(this), this.filterState);
      return result;
    } catch (error) {
      log(1, 'Error filtering available spells:', error);
      return { spells: [], totalFiltered: 0 };
    }
  }

  /**
   * Check if a spell is in the currently selected list.
   *
   * Performs comprehensive UUID matching including normalized forms
   * and compendium ID variations to handle different UUID formats.
   *
   * @param {Object} spell - The spell to check
   * @param {Set<string>} selectedSpellUUIDs - Set of UUIDs in the selected list
   * @returns {boolean} Whether the spell is in the selected list
   */
  isSpellInSelectedList(spell, selectedSpellUUIDs) {
    if (!selectedSpellUUIDs.size) return false;
    if (selectedSpellUUIDs.has(spell.uuid)) return true;
    const spellIdPart = spell.uuid.split('.').pop();
    if (spellIdPart && selectedSpellUUIDs.has(spellIdPart)) return true;
    const parsedUuid = foundry.utils.parseUuid(spell.uuid);
    if (parsedUuid.collection) {
      const normalizedId = `Compendium.${parsedUuid.collection.collection}.${parsedUuid.id}`;
      if (selectedSpellUUIDs.has(normalizedId)) return true;
    }
    return false;
  }

  /**
   * Get a set of UUIDs for spells in the currently selected list.
   *
   * Creates a comprehensive set of spell UUIDs including all normalized
   * forms to handle UUID variations across different sources.
   *
   * @returns {Set<string>} Set of spell UUIDs
   */
  getSelectedSpellUUIDs() {
    try {
      if (!this.selectedSpellList?.spells) return new Set();
      const selectedSpellUUIDs = new Set();
      for (const spell of this.selectedSpellList.spells) {
        if (spell.compendiumUuid) {
          const parsedUuid = foundry.utils.parseUuid(spell.compendiumUuid);
          if (parsedUuid.collection) {
            const normalizedId = `Compendium.${parsedUuid.collection.collection}.${parsedUuid.id}`;
            selectedSpellUUIDs.add(normalizedId);
          }
          selectedSpellUUIDs.add(spell.compendiumUuid);
          const idPart = spell.compendiumUuid.split('.').pop();
          if (idPart) selectedSpellUUIDs.add(idPart);
        }
      }
      return selectedSpellUUIDs;
    } catch (error) {
      log(1, 'Error getting normalized selected spell UUIDs:', error);
      return new Set();
    }
  }

  /**
   * Apply filters to the DOM elements in the UI.
   *
   * Dynamically shows/hides spell elements based on current filter state
   * without requiring a full re-render for better performance.
   */
  applyFilters() {
    if (this.isUpdatingCheckboxes) return;
    const filteredData = this._filterAvailableSpells();
    if (!filteredData || !filteredData.spells) return;
    const visibleUUIDs = new Set(filteredData.spells.map((spell) => spell.uuid));
    const spellItems = this.element.querySelectorAll('.available-spells .spell-item');
    let visibleCount = 0;
    spellItems.forEach((item) => {
      const uuid = item.dataset.uuid;
      const isVisible = visibleUUIDs.has(uuid);
      item.style.display = isVisible ? '' : 'none';
      if (isVisible) visibleCount++;
    });
    const noResults = this.element.querySelector('.no-spells');
    if (noResults) noResults.style.display = visibleCount > 0 ? 'none' : 'block';
    const countDisplay = this.element.querySelector('.filter-count');
    if (countDisplay) countDisplay.textContent = `${visibleCount} spells`;
  }

  /**
   * Apply saved collapsed level states from user flags.
   */
  applyCollapsedLevels() {
    const collapsedLevels = game.user.getFlag(MODULE.ID, FLAGS.GM_COLLAPSED_LEVELS) || [];
    for (const levelId of collapsedLevels) {
      const levelContainer = this.element.querySelector(`.spell-level[data-level="${levelId}"]`);
      if (levelContainer) {
        levelContainer.classList.add('collapsed');
        const header = levelContainer.querySelector('.spell-level-heading');
        const spellList = levelContainer.querySelector('.spell-list');
        const collapseIcon = header?.querySelector('.collapse-indicator');
        if (header) {
          header.setAttribute('aria-expanded', 'false');
          header.classList.add('collapsed');
        }
        if (spellList) spellList.style.display = 'none';
        if (collapseIcon) collapseIcon.className = 'fas fa-caret-right collapse-indicator';
      }
    }
  }

  /**
   * Apply saved collapsed folder states from user flags.
   */
  applyCollapsedFolders() {
    const collapsedFolders = game.user.getFlag(MODULE.ID, FLAGS.COLLAPSED_FOLDERS) || [];
    for (const folderId of collapsedFolders) {
      const folderContainer = this.element.querySelector(`.list-folder[data-folder-id="${folderId}"]`);
      if (folderContainer) {
        folderContainer.classList.add('collapsed');
        const header = folderContainer.querySelector('.folder-header');
        const content = folderContainer.querySelector('.folder-content');
        const collapseIcon = header?.querySelector('.collapse-indicator');
        if (header) header.setAttribute('aria-expanded', 'false');
        if (content) content.style.display = 'none';
        if (collapseIcon) collapseIcon.className = 'fas fa-chevron-right collapse-indicator';
      }
    }
  }

  /**
   * Clear all selections and exit selection mode.
   *
   * @private
   */
  _clearSelections() {
    this.selectedSpellsToAdd.clear();
    this.selectedSpellsToRemove.clear();
    this.selectionMode = false;
    this.lastSelectedIndex = { add: -1, remove: -1 };
    this.isSelectingAll = false;
  }

  /**
   * Update selection count display in footer.
   *
   * @private
   */
  _updateSelectionCount() {
    const addCount = this.selectedSpellsToAdd.size;
    const removeCount = this.selectedSpellsToRemove.size;
    const totalCount = addCount + removeCount;
    const addCountElements = this.element.querySelectorAll('.add-count');
    const removeCountElements = this.element.querySelectorAll('.remove-count');
    const totalCountElements = this.element.querySelectorAll('.total-count');
    addCountElements.forEach((element) => {
      element.textContent = addCount.toString();
    });
    removeCountElements.forEach((element) => {
      element.textContent = removeCount.toString();
    });
    totalCountElements.forEach((element) => {
      element.textContent = totalCount.toString();
    });
    const bulkSaveBtn = this.element.querySelector('.bulk-save-btn');
    if (bulkSaveBtn) {
      bulkSaveBtn.disabled = totalCount === 0;
      const buttonText = bulkSaveBtn.querySelector('.button-text');
      if (buttonText) buttonText.textContent = game.i18n.format('SPELLMANAGER.BulkOps.SaveChanges', { count: totalCount });
    }
    const summaryElement = this.element.querySelector('.selection-summary');
    if (summaryElement) {
      let summaryText = '';
      if (addCount > 0 && removeCount > 0) summaryText = game.i18n.format('SPELLMANAGER.Selection.AddAndRemoveCount', { addCount, removeCount });
      else if (addCount > 0) summaryText = game.i18n.format('SPELLMANAGER.Selection.AddCount', { count: addCount });
      else if (removeCount > 0) summaryText = game.i18n.format('SPELLMANAGER.Selection.RemoveCount', { count: removeCount });
      else summaryText = game.i18n.localize('SPELLMANAGER.Selection.NoneSelected');
      summaryElement.textContent = summaryText;
    }
  }

  /**
   * Update spell checkboxes to match current selection.
   *
   * @private
   */
  _updateSpellCheckboxes() {
    this.isUpdatingCheckboxes = true;
    const addCheckboxes = this.element.querySelectorAll('.spell-select-cb[data-type="add"]');
    addCheckboxes.forEach((checkbox) => {
      const uuid = checkbox.dataset.uuid;
      const shouldBeChecked = this.selectedSpellsToAdd.has(uuid);
      checkbox.checked = shouldBeChecked;
    });
    const removeCheckboxes = this.element.querySelectorAll('.spell-select-cb[data-type="remove"]');
    removeCheckboxes.forEach((checkbox) => {
      const uuid = checkbox.dataset.uuid;
      const shouldBeChecked = this.selectedSpellsToRemove.has(uuid);
      checkbox.checked = shouldBeChecked;
    });
    this.isUpdatingCheckboxes = false;
  }

  /**
   * Update select all checkbox states (including indeterminate).
   *
   * @private
   */
  _updateSelectAllCheckboxes() {
    const selectAllAddCheckbox = this.element.querySelector('.select-all-checkbox[data-type="add"]');
    if (selectAllAddCheckbox) {
      const visibleSpells = this._getVisibleSpells();
      const visibleSelected = visibleSpells.filter((spell) => this.selectedSpellsToAdd.has(spell.uuid));
      if (visibleSelected.length === 0) {
        selectAllAddCheckbox.checked = false;
        selectAllAddCheckbox.indeterminate = false;
      } else if (visibleSelected.length === visibleSpells.length) {
        selectAllAddCheckbox.checked = true;
        selectAllAddCheckbox.indeterminate = false;
      } else {
        selectAllAddCheckbox.checked = false;
        selectAllAddCheckbox.indeterminate = true;
      }
    }
    const selectAllRemoveCheckbox = this.element.querySelector('.select-all-checkbox[data-type="remove"]');
    if (selectAllRemoveCheckbox) {
      const currentSpells = this.selectedSpellList?.spells || [];
      const currentSelected = currentSpells.filter((spell) => this.selectedSpellsToRemove.has(spell.uuid || spell.compendiumUuid));
      if (currentSelected.length === 0) {
        selectAllRemoveCheckbox.checked = false;
        selectAllRemoveCheckbox.indeterminate = false;
      } else if (currentSelected.length === currentSpells.length) {
        selectAllRemoveCheckbox.checked = true;
        selectAllRemoveCheckbox.indeterminate = false;
      } else {
        selectAllRemoveCheckbox.checked = false;
        selectAllRemoveCheckbox.indeterminate = true;
      }
    }
  }

  /**
   * Get visible filtered spells for selection operations.
   *
   * @returns {Array<Object>} Array of visible spell objects
   * @private
   */
  _getVisibleSpells() {
    const filteredData = this._filterAvailableSpells();
    return filteredData.spells || [];
  }

  /**
   * Set up event listeners for filter elements.
   */
  setupFilterListeners() {
    if (!this.isEditing) return;
    this._setupNameFilter();
    this._setupDropdownFilters();
    this._setupRangeFilters();
    this._setupCheckboxFilters();
    const resetButton = this.element.querySelector('.reset-filters');
    if (resetButton) resetButton.addEventListener('click', () => this._resetAllFilters());
  }

  /**
   * Set up name search filter listener.
   *
   * @private
   */
  _setupNameFilter() {
    const nameInput = this.element.querySelector('input[name="spell-search"]');
    if (nameInput) {
      nameInput.addEventListener('input', (event) => {
        this.filterState.name = event.target.value;
        clearTimeout(this._nameFilterTimer);
        this._nameFilterTimer = setTimeout(() => {
          this.applyFilters();
        }, 200);
      });
    }
  }

  /**
   * Set up dropdown filter listeners with debouncing.
   *
   * @private
   */
  _setupDropdownFilters() {
    const dropdownSelectors = [
      { selector: 'select[name="spell-level"]', property: 'level' },
      { selector: 'select[name="spell-school"]', property: 'school' },
      { selector: 'select[name="spell-source"]', property: 'source' },
      { selector: 'select[name="spell-castingTime"]', property: 'castingTime' },
      { selector: 'select[name="spell-damageType"]', property: 'damageType' },
      { selector: 'select[name="spell-condition"]', property: 'condition' },
      { selector: 'select[name="spell-requiresSave"]', property: 'requiresSave' },
      { selector: 'select[name="spell-concentration"]', property: 'concentration' },
      { selector: 'select[name="spell-materialComponents"]', property: 'materialComponents' }
    ];
    for (const { selector, property } of dropdownSelectors) {
      const element = this.element.querySelector(selector);
      if (element) {
        element.addEventListener('change', (event) => {
          if (this.filterState[property] !== event.target.value) {
            this.filterState[property] = event.target.value;
            clearTimeout(this._dropdownFilterTimer);
            this._dropdownFilterTimer = setTimeout(() => {
              if (property === 'level' || property === 'source') this.render(false, { parts: ['availableSpells'] });
              else this.applyFilters();
            }, 150);
          }
        });
      }
    }
  }

  /**
   * Set up range filter listeners.
   *
   * @private
   */
  _setupRangeFilters() {
    const rangeInputs = ['input[name="spell-min-range"]', 'input[name="spell-max-range"]'];
    rangeInputs.forEach((selector) => {
      const input = this.element.querySelector(selector);
      if (input) {
        input.addEventListener('input', (event) => {
          const property = event.target.name === 'spell-min-range' ? 'minRange' : 'maxRange';
          if (this.filterState[property] !== event.target.value) {
            this.filterState[property] = event.target.value;
            clearTimeout(this._rangeFilterTimer);
            this._rangeFilterTimer = setTimeout(() => {
              this.applyFilters();
            }, 200);
          }
        });
      }
    });
  }

  /**
   * Set up checkbox filter listeners.
   *
   * @private
   */
  _setupCheckboxFilters() {
    const checkboxSelectors = [{ selector: 'input[name="spell-ritual"]', property: 'ritual' }];
    for (const { selector, property } of checkboxSelectors) {
      const element = this.element.querySelector(selector);
      if (element) {
        element.addEventListener('change', (event) => {
          if (this.filterState[property] !== event.target.checked) {
            this.filterState[property] = event.target.checked;
            this.applyFilters();
          }
        });
      }
    }
  }

  /**
   * Reset all filters to their default state and clear form inputs.
   *
   * @todo Shouldn't this be in filterHelper?
   * @returns {void}
   * @private
   */
  _resetAllFilters() {
    this.filterState = {
      name: '',
      level: '',
      school: '',
      source: '',
      castingTime: '',
      minRange: '',
      maxRange: '',
      damageType: '',
      condition: '',
      requiresSave: '',
      concentration: '',
      materialComponents: '',
      prepared: false,
      ritual: false
    };
    const nameInput = this.element.querySelector('input[name="spell-search"]');
    if (nameInput) nameInput.value = '';
    const selects = this.element.querySelectorAll('select[name^="spell-"]');
    selects.forEach((select) => {
      select.value = select.options[0].value;
    });
    const rangeInputs = this.element.querySelectorAll('input[name^="spell-"][type="number"]');
    rangeInputs.forEach((input) => {
      input.value = '';
    });
    const checkboxes = this.element.querySelectorAll('input[name^="spell-"][type="checkbox"]');
    checkboxes.forEach((checkbox) => {
      checkbox.checked = false;
    });
    this.render(false, { parts: ['availableSpells'] });
  }

  /**
   * Prepare form elements for the spell filters.
   *
   * Creates comprehensive form elements for all filter types including
   * search inputs, dropdowns, checkboxes, and range inputs with proper
   * state management and accessibility attributes.
   *
   * @returns {Object} Object containing all filter form element HTML
   * @private
   */
<<<<<<< HEAD
  _prepareFilterElements() {
=======
  _prepareFilterValidationHelplers() {
>>>>>>> a545006f
    const searchInput = ValidationHelpers.createTextInput({
      name: 'spell-search',
      value: this.filterState.name || '',
      placeholder: game.i18n.localize('SPELLMANAGER.Filters.SearchPlaceholder'),
      disabled: !this.isEditing,
      ariaLabel: game.i18n.localize('SPELLMANAGER.Filters.SearchPlaceholder')
    });
    searchInput.id = 'spell-search';
    const levelOptions = [{ value: '', label: game.i18n.localize('SPELLMANAGER.Filters.AllLevels'), selected: !this.filterState.level }];
    Object.entries(CONFIG.DND5E.spellLevels).forEach(([level, label]) => {
      levelOptions.push({ value: level, label: label, selected: this.filterState.level === level });
    });
    const levelSelect = ValidationHelpers.createSelect({
      name: 'spell-level',
      options: levelOptions,
      disabled: !this.isEditing,
      ariaLabel: game.i18n.localize('SPELLBOOK.Filters.Level')
    });
    levelSelect.id = 'spell-level';
    const schoolOptions = [{ value: '', label: game.i18n.localize('SPELLMANAGER.Filters.AllSchools'), selected: !this.filterState.school }];
    Object.entries(CONFIG.DND5E.spellSchools).forEach(([key, _school]) => {
      const label = DataHelpers.getConfigLabel(CONFIG.DND5E.spellSchools, key);
      schoolOptions.push({ value: key, label, selected: this.filterState.school === key });
    });
    const schoolSelect = ValidationHelpers.createSelect({
      name: 'spell-school',
      options: schoolOptions,
      disabled: !this.isEditing,
      ariaLabel: game.i18n.localize('SPELLBOOK.Filters.School')
    });
    schoolSelect.id = 'spell-school';
    const castingTimeOptions = DataHelpers.prepareCastingTimeOptions(this.availableSpells, this.filterState);
    const castingTimeSelect = ValidationHelpers.createSelect({
      name: 'spell-castingTime',
      options: castingTimeOptions,
      disabled: !this.isEditing,
      ariaLabel: game.i18n.localize('SPELLBOOK.Filters.CastingTime')
    });
    castingTimeSelect.id = 'spell-castingTime';
    const damageTypeOptions = DataHelpers.prepareDamageTypeOptions(this.filterState);
    const damageTypeSelect = ValidationHelpers.createSelect({
      name: 'spell-damageType',
      options: damageTypeOptions,
      disabled: !this.isEditing,
      ariaLabel: game.i18n.localize('SPELLBOOK.Filters.DamageType')
    });
    damageTypeSelect.id = 'spell-damageType';
    const conditionOptions = DataHelpers.prepareConditionOptions(this.filterState);
    const conditionSelect = ValidationHelpers.createSelect({
      name: 'spell-condition',
      options: conditionOptions,
      disabled: !this.isEditing,
      ariaLabel: game.i18n.localize('SPELLBOOK.Filters.Condition')
    });
    conditionSelect.id = 'spell-condition';
    const requiresSaveOptions = [
      { value: '', label: game.i18n.localize('SPELLBOOK.Filters.All'), selected: !this.filterState.requiresSave },
      { value: 'true', label: game.i18n.localize('SPELLBOOK.Filters.True'), selected: this.filterState.requiresSave === 'true' },
      { value: 'false', label: game.i18n.localize('SPELLBOOK.Filters.False'), selected: this.filterState.requiresSave === 'false' }
    ];
    const requiresSaveSelect = ValidationHelpers.createSelect({
      name: 'spell-requiresSave',
      options: requiresSaveOptions,
      disabled: !this.isEditing,
      ariaLabel: game.i18n.localize('SPELLBOOK.Filters.RequiresSave')
    });
    requiresSaveSelect.id = 'spell-requiresSave';
    const concentrationOptions = [
      { value: '', label: game.i18n.localize('SPELLBOOK.Filters.All'), selected: !this.filterState.concentration },
      { value: 'true', label: game.i18n.localize('SPELLBOOK.Filters.True'), selected: this.filterState.concentration === 'true' },
      { value: 'false', label: game.i18n.localize('SPELLBOOK.Filters.False'), selected: this.filterState.concentration === 'false' }
    ];
    const concentrationSelect = ValidationHelpers.createSelect({
      name: 'spell-concentration',
      options: concentrationOptions,
      disabled: !this.isEditing,
      ariaLabel: game.i18n.localize('SPELLBOOK.Filters.RequiresConcentration')
    });
    concentrationSelect.id = 'spell-concentration';
    const materialComponentsOptions = [
      { value: '', label: game.i18n.localize('SPELLBOOK.Filters.All'), selected: !this.filterState.materialComponents },
      { value: 'consumed', label: game.i18n.localize('SPELLBOOK.Filters.Materials.Consumed'), selected: this.filterState.materialComponents === 'consumed' },
      { value: 'notConsumed', label: game.i18n.localize('SPELLBOOK.Filters.Materials.NotConsumed'), selected: this.filterState.materialComponents === 'notConsumed' }
    ];
    const materialComponentsSelect = ValidationHelpers.createSelect({
      name: 'spell-materialComponents',
      options: materialComponentsOptions,
      disabled: !this.isEditing,
      ariaLabel: game.i18n.localize('SPELLBOOK.Filters.Materials.Title')
    });
    materialComponentsSelect.id = 'spell-materialComponents';
    const ritualCheckbox = ValidationHelpers.createCheckbox({
      name: 'spell-ritual',
      checked: this.filterState.ritual || false,
      disabled: !this.isEditing,
      ariaLabel: game.i18n.localize('SPELLBOOK.Filters.RitualOnly')
    });
    ritualCheckbox.id = 'spell-ritual';
    const minRangeInput = ValidationHelpers.createNumberInput({
      name: 'spell-min-range',
      value: this.filterState.minRange || '',
      placeholder: game.i18n.localize('SPELLBOOK.Filters.RangeMin'),
      disabled: !this.isEditing,
      ariaLabel: game.i18n.localize('SPELLBOOK.Filters.RangeMinLabel')
    });
    minRangeInput.id = 'spell-min-range';
    const maxRangeInput = ValidationHelpers.createNumberInput({
      name: 'spell-max-range',
      value: this.filterState.maxRange || '',
      placeholder: game.i18n.localize('SPELLBOOK.Filters.RangeMax'),
      disabled: !this.isEditing,
      ariaLabel: game.i18n.localize('SPELLBOOK.Filters.RangeMaxLabel')
    });
    maxRangeInput.id = 'spell-max-range';
    const spellSources = DataHelpers.prepareSpellSources(this.availableSpells);
    const currentSourceValue = this.filterState.source || 'all';
    const sourceOptions = spellSources.map((source) => ({
      value: source.id,
      label: source.label,
      selected: currentSourceValue === source.id
    }));
    const sourceSelect = ValidationHelpers.createSelect({
      name: 'spell-source',
      options: sourceOptions,
      disabled: !this.isEditing,
      ariaLabel: game.i18n.localize('SPELLMANAGER.Filters.Source')
    });
    sourceSelect.id = 'spell-source';
    return {
      searchInputHtml: ValidationHelpers.elementToHtml(searchInput),
      levelSelectHtml: ValidationHelpers.elementToHtml(levelSelect),
      schoolSelectHtml: ValidationHelpers.elementToHtml(schoolSelect),
      castingTimeSelectHtml: ValidationHelpers.elementToHtml(castingTimeSelect),
      damageTypeSelectHtml: ValidationHelpers.elementToHtml(damageTypeSelect),
      conditionSelectHtml: ValidationHelpers.elementToHtml(conditionSelect),
      requiresSaveSelectHtml: ValidationHelpers.elementToHtml(requiresSaveSelect),
      concentrationSelectHtml: ValidationHelpers.elementToHtml(concentrationSelect),
      materialComponentsSelectHtml: ValidationHelpers.elementToHtml(materialComponentsSelect),
      ritualCheckboxHtml: ValidationHelpers.elementToHtml(ritualCheckbox),
      minRangeInputHtml: ValidationHelpers.elementToHtml(minRangeInput),
      maxRangeInputHtml: ValidationHelpers.elementToHtml(maxRangeInput),
      sourceSelectHtml: ValidationHelpers.elementToHtml(sourceSelect)
    };
  }

  /**
   * Prepare form data for the create spell list dialog.
   *
   * @param {Array<Object>} identifierOptions - Available class identifier options
   * @returns {Object} Object containing form element HTML
   * @private
   */
  _prepareCreateListFormData(identifierOptions) {
    const nameInput = ValidationHelpers.createTextInput({
      name: 'name',
      required: true,
      ariaLabel: game.i18n.localize('SPELLMANAGER.CreateList.ListNameLabel')
    });
    nameInput.id = 'list-name';
    const classOptions = identifierOptions.map((option) => ({
      value: option.id,
      label: option.name,
      selected: false
    }));
    classOptions.push({
      value: 'custom',
      label: game.i18n.localize('SPELLMANAGER.CreateList.CustomOption'),
      selected: false
    });
    const classSelect = ValidationHelpers.createSelect({
      name: 'identifier',
      options: classOptions,
      ariaLabel: game.i18n.localize('SPELLMANAGER.CreateList.ClassLabel')
    });
    classSelect.id = 'class-identifier';
    const customInput = ValidationHelpers.createTextInput({
      name: 'customIdentifier',
      pattern: '[a-z0-9_-]+',
      title: game.i18n.localize('SPELLMANAGER.CreateList.IdentifierNotes'),
      ariaLabel: game.i18n.localize('SPELLMANAGER.CreateList.CustomIdentifierLabel')
    });
    customInput.id = 'custom-identifier';
    return {
      nameInputHtml: ValidationHelpers.elementToHtml(nameInput),
      classSelectHtml: ValidationHelpers.elementToHtml(classSelect),
      customInputHtml: ValidationHelpers.elementToHtml(customInput)
    };
  }

  /**
   * Prepare form data for the merge spell lists dialog.
   *
   * @returns {Object} Object containing form element HTML
   * @private
   */
  _prepareMergeListFormData() {
    const sourceListOptions = this._buildSpellListOptions('SPELLMANAGER.MergeLists.SelectSourceList');
    const sourceListSelect = ValidationHelpers.createSelect({
      name: 'sourceList',
      options: sourceListOptions,
      required: true,
      ariaLabel: game.i18n.localize('SPELLMANAGER.MergeLists.SourceListLabel')
    });
    sourceListSelect.id = 'source-list';
    const copyFromListOptions = this._buildSpellListOptions('SPELLMANAGER.MergeLists.SelectCopyFromList');
    const copyFromListSelect = ValidationHelpers.createSelect({
      name: 'copyFromList',
      options: copyFromListOptions,
      required: true,
      ariaLabel: game.i18n.localize('SPELLMANAGER.MergeLists.CopyFromListLabel')
    });
    copyFromListSelect.id = 'copy-from-list';
    const mergedListNameInput = ValidationHelpers.createTextInput({
      name: 'mergedListName',
      placeholder: game.i18n.localize('SPELLMANAGER.MergeLists.MergedListNamePlaceholder'),
      ariaLabel: game.i18n.localize('SPELLMANAGER.MergeLists.MergedListNameLabel')
    });
    mergedListNameInput.id = 'merged-list-name';
    const hideSourceListsCheckbox = ValidationHelpers.createCheckbox({
      name: 'hideSourceLists',
      checked: false,
      ariaLabel: game.i18n.localize('SPELLMANAGER.MergeLists.HideSourceListsLabel')
    });
    hideSourceListsCheckbox.id = 'hide-source-lists';
    return {
      sourceListSelectHtml: ValidationHelpers.elementToHtml(sourceListSelect),
      copyFromListSelectHtml: ValidationHelpers.elementToHtml(copyFromListSelect),
      mergedListNameInputHtml: ValidationHelpers.elementToHtml(mergedListNameInput),
      hideSourceListsCheckboxHtml: ValidationHelpers.elementToHtml(hideSourceListsCheckbox)
    };
  }

  /**
   * Display a confirmation dialog.
   *
   * @param {Object} options - Dialog configuration options
   * @param {string} [options.title] - The dialog title text
   * @param {string} [options.content] - The dialog message content
   * @param {string} [options.confirmLabel] - Text label for the confirm button
   * @param {string} [options.confirmIcon] - FontAwesome icon class for the confirm button
   * @param {string} [options.cancelLabel] - Text label for the cancel button
   * @param {string} [options.cancelIcon] - FontAwesome icon class for the cancel button
   * @param {string} [options.confirmCssClass] - Additional CSS class for the confirm button styling
   * @returns {Promise<boolean>} Whether confirmed
   */
  async confirmDialog({
    title = game.i18n.localize('SPELLMANAGER.Confirm.Title'),
    content = game.i18n.localize('SPELLMANAGER.Confirm.Content'),
    confirmLabel = game.i18n.localize('SPELLMANAGER.Confirm.Confirm'),
    confirmIcon = 'fas fa-check',
    cancelLabel = game.i18n.localize('SPELLBOOK.UI.Cancel'),
    cancelIcon = 'fas fa-times',
    confirmCssClass = ''
  }) {
    try {
      const result = await DialogV2.wait({
        title,
        content: `<p>${content}</p>`,
        buttons: [
          { icon: `${confirmIcon}`, label: confirmLabel, action: 'confirm', className: `dialog-button ${confirmCssClass}` },
          { icon: `${cancelIcon}`, label: cancelLabel, action: 'cancel', className: 'dialog-button' }
        ],
        default: 'cancel',
        rejectClose: false
      });
      return result === 'confirm';
    } catch (error) {
      log(1, 'Error showing confirmation dialog:', error);
      return false;
    }
  }

  /**
   * Show the create list dialog and return result.
   *
   * @param {Array<Object>} identifierOptions - Class identifier options
   * @returns {Promise<Object>} Dialog result and form data
   * @private
   */
  async _showCreateListDialog(identifierOptions) {
    let formData = null;
    const formElements = this._prepareCreateListFormData(identifierOptions);
    const content = await renderTemplate(TEMPLATES.DIALOGS.CREATE_SPELL_LIST, {
      identifierOptions,
      formElements
    });
    const result = await DialogV2.wait({
      window: {
        title: game.i18n.localize('SPELLMANAGER.Buttons.CreateNew'),
        icon: 'fas fa-star',
        resizable: false,
        minimizable: false,
        positioned: true
      },
      position: { width: 650, height: 'auto' },
      content: content,
      buttons: [
        {
          label: game.i18n.localize('SPELLMANAGER.Buttons.CreateNew'),
          icon: 'fas fa-check',
          action: 'create',
          callback: (_event, _target, form) => {
            const formElement = form?.querySelector ? form : form.element;
            const nameInput = formElement.querySelector('[name="name"]');
            const identifierSelect = formElement.querySelector('[name="identifier"]');
            const customIdentifierInput = formElement.querySelector('[name="customIdentifier"]');
            if (!identifierSelect) return false;
            let name = nameInput.value.trim();
            let identifier = '';
            let defaultClassName = '';
            if (identifierSelect.value === 'custom') {
              identifier = customIdentifierInput?.value || '';
              const identifierPattern = /^[\d_a-z-]+$/;
              if (!identifierPattern.test(identifier)) {
                const errorElement = formElement.querySelector('.validation-error');
                if (errorElement) errorElement.style.display = 'block';
                customIdentifierInput.focus();
                return false;
              }
              defaultClassName = identifier.charAt(0).toUpperCase() + identifier.slice(1);
            } else {
              identifier = identifierSelect.value;
              const selectedOption = identifierOptions.find((opt) => opt.id === identifier);
              if (selectedOption) defaultClassName = selectedOption.plainName;
            }
            if (!name && defaultClassName) name = defaultClassName;
            if (!name || !identifier) return false;
            formData = { name, identifier };
            return 'create';
          }
        },
        {
          label: game.i18n.localize('SPELLBOOK.UI.Cancel'),
          icon: 'fas fa-times',
          action: 'cancel'
        }
      ],
      default: 'cancel',
      rejectClose: false,
      render: (_event, target, _form) => {
        const dialogElement = target.querySelector ? target : target.element;
        this._setupCreateListDialogListeners(dialogElement);
      }
    });

    return { result, formData };
  }

  /**
   * Show the merge lists dialog and return result.
   *
   * @returns {Promise<Object>} Dialog result and form data
   * @private
   */
  async _showMergeListsDialog() {
    let formData = null;
    const formElements = this._prepareMergeListFormData();
    const context = {
      actorOwnedLists: this.availableSpellLists.filter((list) => list.isActorOwned),
      customLists: this.availableSpellLists.filter((list) => !list.isActorOwned && !list.isMerged && (list.isCustom || list.document?.flags?.[MODULE.ID]?.isNewList)),
      mergedLists: this.availableSpellLists.filter((list) => !list.isActorOwned && list.isMerged),
      standardLists: this.availableSpellLists.filter((list) => !list.isActorOwned && !list.isCustom && !list.isMerged && !list.document?.flags?.[MODULE.ID]?.isNewList),
      hasActorOwnedLists: false,
      hasCustomLists: false,
      hasMergedLists: false,
      hasStandardLists: false,
      formElements
    };
    context.hasActorOwnedLists = context.actorOwnedLists.length > 0;
    context.hasCustomLists = context.customLists.length > 0;
    context.hasMergedLists = context.mergedLists.length > 0;
    context.hasStandardLists = context.standardLists.length > 0;
    const content = await renderTemplate(TEMPLATES.DIALOGS.MERGE_SPELL_LISTS, context);
    const result = await DialogV2.wait({
      window: { title: game.i18n.localize('SPELLMANAGER.MergeLists.DialogTitle'), icon: 'fas fa-code-merge' },
      content: content,
      classes: ['spell-book', 'merge-spell-lists-form'],
      buttons: [
        {
          label: game.i18n.localize('SPELLMANAGER.Buttons.MergeLists'),
          icon: 'fas fa-code-merge',
          action: 'merge',
          callback: (_event, _target, form) => {
            const formElement = form?.querySelector ? form : form.element;
            const sourceListSelect = formElement.querySelector('[name="sourceList"]');
            const copyFromListSelect = formElement.querySelector('[name="copyFromList"]');
            const mergedListNameInput = formElement.querySelector('[name="mergedListName"]');
            const hideSourceListsCheckbox = formElement.querySelector('[name="hideSourceLists"]');
            if (!sourceListSelect.value || !copyFromListSelect.value) return false;
            if (sourceListSelect.value === copyFromListSelect.value) {
              const errorElement = formElement.querySelector('.validation-error');
              if (errorElement) errorElement.style.display = 'block';
              return false;
            }
            let mergedListName = mergedListNameInput.value.trim();
            if (!mergedListName) {
              const sourceList = this.availableSpellLists.find((list) => list.uuid === sourceListSelect.value);
              mergedListName = game.i18n.format('SPELLMANAGER.MergeLists.DefaultMergedName', {
                sourceName: sourceList ? sourceList.name : 'Unknown' //Localize
              });
            }
            formData = {
              sourceListUuid: sourceListSelect.value,
              copyFromListUuid: copyFromListSelect.value,
              mergedListName: mergedListName,
              hideSourceLists: hideSourceListsCheckbox ? hideSourceListsCheckbox.checked : false
            };
            return 'merge';
          }
        },
        { label: game.i18n.localize('SPELLBOOK.UI.Cancel'), icon: 'fas fa-times', action: 'cancel' }
      ],
      default: 'cancel',
      rejectClose: false,
      render: (_event, target, _form) => {
        const dialogElement = target.querySelector ? target : target.element;
        this._setupMergeListsDialogListeners(dialogElement);
      }
    });
    return { result, formData };
  }

  /**
   * Build spell list options for dropdowns.
   *
   * @param {string} defaultLabel - Localization key for default option
   * @returns {Array<Object>} Array of option objects
   * @private
   */
  _buildSpellListOptions(defaultLabel) {
    const options = [{ value: '', label: game.i18n.localize(defaultLabel), selected: true }];
    const hiddenLists = game.settings.get(MODULE.ID, SETTINGS.HIDDEN_SPELL_LISTS) || [];
    const actorOwnedLists = this.availableSpellLists.filter((list) => list.isActorOwned);
    const customLists = this.availableSpellLists.filter(
      (list) => !list.isActorOwned && !list.isMerged && (list.isCustom || list.document?.flags?.[MODULE.ID]?.isNewList) && !hiddenLists.includes(list.uuid)
    );
    const mergedLists = this.availableSpellLists.filter((list) => !list.isActorOwned && list.isMerged && !hiddenLists.includes(list.uuid));
    const standardLists = this.availableSpellLists.filter(
      (list) => !list.isActorOwned && !list.isCustom && !list.isMerged && !list.document?.flags?.[MODULE.ID]?.isNewList && !hiddenLists.includes(list.uuid)
    );
    if (actorOwnedLists.length > 0) {
      options.push({ value: '', label: game.i18n.localize('SPELLMANAGER.Folders.PlayerSpellbooks'), optgroup: 'start' });
      actorOwnedLists.forEach((list) => {
        const label = `${list.name} (${list.actorName || game.i18n.localize('SPELLMANAGER.ListSource.Character')})`;
        options.push({ value: list.uuid, label: label, selected: false });
      });
      options.push({ value: '', label: '', optgroup: 'end' });
    }
    if (customLists.length > 0) {
      options.push({ value: '', label: game.i18n.localize('SPELLMANAGER.Folders.CustomLists'), optgroup: 'start' });
      customLists.forEach((list) => {
        options.push({ value: list.uuid, label: list.name, selected: false });
      });
      options.push({ value: '', label: '', optgroup: 'end' });
    }
    if (mergedLists.length > 0) {
      options.push({ value: '', label: game.i18n.localize('SPELLMANAGER.Folders.MergedLists'), optgroup: 'start' });
      mergedLists.forEach((list) => {
        options.push({ value: list.uuid, label: list.name, selected: false });
      });
      options.push({ value: '', label: '', optgroup: 'end' });
    }
    if (standardLists.length > 0) {
      options.push({ value: '', label: game.i18n.localize('SPELLMANAGER.Folders.SpellLists'), optgroup: 'start' });
      standardLists.forEach((list) => {
        options.push({ value: list.uuid, label: `${list.name} (${list.pack})`, selected: false });
      });
      options.push({ value: '', label: '', optgroup: 'end' });
    }
    return options;
  }

  /**
   * Set up listeners for the create list dialog.
   *
   * @param {HTMLElement} target - The dialog DOM element
   * @private
   */
  _setupCreateListDialogListeners(target) {
    const identifierSelect = target.querySelector('#class-identifier');
    const customField = target.querySelector('.custom-id-group');
    const customIdentifierInput = target.querySelector('#custom-identifier');
    const createButton = target.querySelector('button[data-action="create"]');
    if (identifierSelect && customField && customIdentifierInput) {
      identifierSelect.addEventListener('change', (e) => {
        if (e.target.value === 'custom') {
          customField.style.display = 'block';
          const isValid = /^[\d_a-z-]+$/.test(customIdentifierInput.value);
          createButton.disabled = customIdentifierInput.value !== '' && !isValid;
          const errorElement = target.querySelector('.validation-error');
          if (errorElement) {
            errorElement.style.display = customIdentifierInput.value !== '' && !isValid ? 'block' : 'none';
          }
        } else {
          customField.style.display = 'none';
          createButton.disabled = false;
          const errorElement = target.querySelector('.validation-error');
          if (errorElement) errorElement.style.display = 'none';
        }
      });
      customIdentifierInput.addEventListener('input', (e) => {
        const value = e.target.value;
        const isValid = /^[\d_a-z-]+$/.test(value);
        const errorElement = target.querySelector('.validation-error');
        if (errorElement) errorElement.style.display = isValid || value === '' ? 'none' : 'block';
        createButton.disabled = value !== '' && !isValid;
        if (value !== '') customIdentifierInput.classList.toggle('error', !isValid);
        else {
          customIdentifierInput.classList.remove('error');
          createButton.disabled = true;
        }
      });
    }
  }

  /**
   * Set up listeners for the merge lists dialog.
   *
   * @param {HTMLElement} target - The dialog DOM element
   * @private
   */
  _setupMergeListsDialogListeners(target) {
    const sourceListSelect = target.querySelector('#source-list');
    const copyFromListSelect = target.querySelector('#copy-from-list');
    const mergeButton = target.querySelector('button[data-action="merge"]');
    const errorElement = target.querySelector('.validation-error');
    const validateSelections = () => {
      const sourceValue = sourceListSelect.value;
      const copyFromValue = copyFromListSelect.value;
      const hasBothSelections = sourceValue && copyFromValue;
      const sameListSelected = sourceValue === copyFromValue;
      if (errorElement) errorElement.style.display = sameListSelected && hasBothSelections ? 'block' : 'none';
      mergeButton.disabled = !hasBothSelections || sameListSelected;
    };
    if (sourceListSelect && copyFromListSelect) {
      sourceListSelect.addEventListener('change', validateSelections);
      copyFromListSelect.addEventListener('change', validateSelections);
      validateSelections();
    }
  }

  /**
   * Duplicate the selected spell list for editing.
   *
   * @returns {Promise<void>}
   * @private
   */
  async _duplicateForEditing() {
    this._clearSelections();
    let originalSource = '';
    if (this.selectedSpellList.document.pack) originalSource = this.selectedSpellList.document.pack.split('.')[0];
    const duplicateList = await DataHelpers.duplicateSpellList(this.selectedSpellList.document);
    const spells = this.selectedSpellList.spells;
    const spellsByLevel = this.selectedSpellList.spellsByLevel;
    const spellUuids = this.selectedSpellList.spellUuids;
    this.selectedSpellList = {
      document: duplicateList,
      uuid: duplicateList.uuid,
      name: duplicateList.name,
      spellUuids: spellUuids,
      spells: spells,
      spellsByLevel: spellsByLevel,
      isLoadingSpells: false
    };
    if (originalSource) this.filterState.source = originalSource;
  }

  /**
   * Ensure all spells in the list have icons.
   *
   * @private
   */
  _ensureSpellIcons() {
    for (const level of this.selectedSpellList.spellsByLevel) for (const spell of level.spells) if (!spell.enrichedIcon) spell.enrichedIcon = UIHelpers.createSpellIconLink(spell);
  }

  /**
   * Find a class item in a specific top-level folder.
   *
   * @param {string} identifier - The class identifier to search for
   * @param {string} topLevelFolderName - The top-level folder name to search in
   * @returns {Promise<Item|null>} The found class item or null
   * @private
   */
  async _findClassInTopLevelFolder(identifier, topLevelFolderName) {
    const itemPacks = Array.from(game.packs).filter((p) => p.metadata.type === 'Item');
    for (const pack of itemPacks) {
      let packTopLevelFolder = null;
      if (pack.folder) {
        if (pack.folder.depth !== 1) packTopLevelFolder = pack.folder.getParentFolders().at(-1).name;
        else packTopLevelFolder = pack.folder.name;
      }
      if (packTopLevelFolder !== topLevelFolderName) continue;
      try {
        const index = await pack.getIndex({ fields: ['type', 'system.identifier'] });
        const entry = index.find((e) => e.type === 'class' && e.system?.identifier?.toLowerCase() === identifier.toLowerCase());
        if (entry) {
          const classItem = await pack.getDocument(entry._id);
          log(3, `Found class ${classItem.name} in pack ${pack.metadata.label} (folder: ${packTopLevelFolder})`);
          return classItem;
        }
      } catch (err) {
        log(2, `Error searching pack ${pack.metadata.label}:`, err);
      }
    }
    log(2, `No class with identifier "${identifier}" found in top-level folder "${topLevelFolderName}"`);
    return null;
  }

  /**
   * Create a new spell list.
   *
   * @param {string} name - Name for the new list
   * @param {string} identifier - Class identifier for the new list
   * @returns {Promise<void>}
   * @private
   */
  async _createNewListCallback(name, identifier) {
    const newList = await DataHelpers.createNewSpellList(name, identifier);
    if (newList) {
      await this.loadData();
      await this.selectSpellList(newList.uuid);
    }
  }

  /**
   * Create merged spell list.
   *
   * @param {string} sourceListUuid - UUID of the source spell list
   * @param {string} copyFromListUuid - UUID of the list to copy from
   * @param {string} mergedListName - Name for the merged list
   * @param {boolean} [hideSourceLists=false] - Whether to hide source lists after merge
   * @returns {Promise<void>}
   * @private
   */
  async _mergeListsCallback(sourceListUuid, copyFromListUuid, mergedListName, hideSourceLists = false) {
    try {
      const mergedList = await DataHelpers.createMergedSpellList(sourceListUuid, copyFromListUuid, mergedListName);
      if (mergedList) {
        ui.notifications.info(game.i18n.format('SPELLMANAGER.MergeLists.SuccessMessage', { name: mergedListName }));
        if (hideSourceLists) {
          const hiddenLists = game.settings.get(MODULE.ID, SETTINGS.HIDDEN_SPELL_LISTS) || [];
          const sourceList = this.availableSpellLists.find((l) => l.uuid === sourceListUuid);
          const copyFromList = this.availableSpellLists.find((l) => l.uuid === copyFromListUuid);
          const listsToHide = [];
          if (sourceList && !sourceList.isActorOwned && !hiddenLists.includes(sourceListUuid)) listsToHide.push(sourceListUuid);
          if (copyFromList && !copyFromList.isActorOwned && !hiddenLists.includes(copyFromListUuid)) listsToHide.push(copyFromListUuid);
          if (listsToHide.length > 0) {
            await game.settings.set(MODULE.ID, SETTINGS.HIDDEN_SPELL_LISTS, [...hiddenLists, ...listsToHide]);
            ui.notifications.info(game.i18n.format('SPELLMANAGER.MergeLists.SourceListsHidden', { count: listsToHide.length }));
          }
        }
        await this.loadData();
        await this.selectSpellList(mergedList.uuid);
      }
    } catch (error) {
      log(1, 'Error creating merged spell list:', error);
      ui.notifications.error(game.i18n.localize('SPELLMANAGER.MergeLists.ErrorMessage'));
    }
  }

  /**
   * Handle selecting a spell list.
   *
   * @param {Event} event - The triggering event
   * @param {HTMLElement} _form - The form element
   * @returns {Promise<void>}
   * @static
   */
  static async handleSelectSpellList(event, _form) {
    const element = event.target.closest('[data-uuid]');
    if (!element) return;
    await this.selectSpellList(element.dataset.uuid);
  }

  /**
   * Handle editing a spell list.
   *
   * @param {Event} _event - The triggering event
   * @param {HTMLElement} _form - The form element
   * @returns {Promise<void>}
   * @static
   */
  static async handleEditSpellList(_event, _form) {
    if (!this.selectedSpellList) return;
    this.pendingChanges = { added: new Set(), removed: new Set() };
    const flags = this.selectedSpellList.document.flags?.[MODULE.ID] || {};
    const isCustom = !!flags.isDuplicate || !!flags.isCustom || !!flags.isNewList;
    const isActorSpellbook = !!flags.isActorSpellbook;
    if (!isCustom && !isActorSpellbook) await this._duplicateForEditing();
    this.isEditing = true;
    this.render(false);
    setTimeout(() => this.applyFilters(), 100);
  }

  /**
   * Handle removing a spell from the list.
   *
   * @param {Event} event - The triggering event
   * @param {HTMLElement} _form - The form element
   * @static
   */
  static handleRemoveSpell(event, _form) {
    const element = event.target.closest('[data-uuid]');
    if (!element) return;
    let spellUuid = element.dataset.uuid;
    if (!this.selectedSpellList || !this.isEditing) return;
    log(3, `Removing spell: ${spellUuid} in pending changes`);
    this.pendingChanges.removed.add(spellUuid);
    this.pendingChanges.added.delete(spellUuid);
    const normalizedForms = DataHelpers.normalizeUuid(spellUuid);
    this.selectedSpellList.spellUuids = this.selectedSpellList.spellUuids.filter((uuid) => !normalizedForms.includes(uuid));
    this.selectedSpellList.spells = this.selectedSpellList.spells.filter((spell) => {
      const spellUuids = [spell.uuid, spell.compendiumUuid, ...(spell._id ? [spell._id] : [])];
      return !spellUuids.some((id) => normalizedForms.includes(id));
    });
    this.selectedSpellList.spellsByLevel = DataHelpers.organizeSpellsByLevel(this.selectedSpellList.spells);
    this._ensureSpellIcons();
    this.render(false);
    this.applyFilters();
  }

  /**
   * Handle adding a spell to the list.
   *
   * @param {Event} event - The triggering event
   * @param {HTMLElement} _form - The form element
   * @static
   */
  static handleAddSpell(event, _form) {
    const element = event.target.closest('[data-uuid]');
    if (!element) return;
    let spellUuid = element.dataset.uuid;
    if (!this.selectedSpellList || !this.isEditing) return;
    this.pendingChanges.added.add(spellUuid);
    this.pendingChanges.removed.delete(spellUuid);
    const spell = this.availableSpells.find((s) => s.uuid === spellUuid);
    if (!spell) return;
    const spellCopy = foundry.utils.deepClone(spell);
    spellCopy.compendiumUuid = spellUuid;
    if (!spellCopy.enrichedIcon) spellCopy.enrichedIcon = UIHelpers.createSpellIconLink(spellCopy);
    this.selectedSpellList.spellUuids.push(spellUuid);
    this.selectedSpellList.spells.push(spellCopy);
    this.selectedSpellList.spellsByLevel = DataHelpers.organizeSpellsByLevel(this.selectedSpellList.spells);
    this._ensureSpellIcons();
    this.render(false);
    this.applyFilters();
  }

  /**
   * Handle saving the custom spell list.
   *
   * @param {Event} _event - The triggering event
   * @param {HTMLElement} _form - The form element
   * @returns {Promise<void>}
   * @static
   */
  static async handleSaveCustomList(_event, _form) {
    if (!this.selectedSpellList || !this.isEditing) return;
    log(3, 'Saving custom spell list with pending changes');
    const document = this.selectedSpellList.document;
    const currentSpells = new Set(document.system.spells || []);
    for (const spellUuid of this.pendingChanges.removed) {
      const normalizedForms = DataHelpers.normalizeUuid(spellUuid);
      for (const existingUuid of currentSpells) if (normalizedForms.includes(existingUuid)) currentSpells.delete(existingUuid);
    }
    log(3, `Processing ${this.pendingChanges.added.size} spell additions`);
    for (const spellUuid of this.pendingChanges.added) currentSpells.add(spellUuid);
    await document.update({ 'system.spells': Array.from(currentSpells) });
    this.pendingChanges = { added: new Set(), removed: new Set() };
    this.isEditing = false;
    await this.selectSpellList(document.uuid);
  }

  /**
   * Handle deleting the custom spell list.
   *
   * @param {Event} _event - The triggering event
   * @param {HTMLElement} _form - The form element
   * @returns {Promise<void>}
   * @static
   */
  static async handleDeleteCustomList(_event, _form) {
    if (!this.selectedSpellList) return;
    const uuid = this.selectedSpellList.uuid;
    const listName = this.selectedSpellList.name;
    const confirmed = await this.confirmDialog({
      title: game.i18n.localize('SPELLMANAGER.Confirm.DeleteTitle'),
      content: game.i18n.format('SPELLMANAGER.Confirm.DeleteContent', { name: `<strong>${listName}</strong>` }),
      confirmLabel: game.i18n.localize('SPELLMANAGER.Confirm.DeleteButton'),
      confirmIcon: 'fas fa-trash',
      confirmCssClass: 'dialog-button-danger'
    });
    if (!confirmed) return;
    await DataHelpers.removeCustomSpellList(uuid);
    this.selectedSpellList = null;
    this.isEditing = false;
    this.render(false);
  }

  /**
   * Handle restoring from the original spell list.
   *
   * @param {Event} _event - The triggering event
   * @param {HTMLElement} _form - The form element
   * @returns {Promise<void>}
   * @static
   */
  static async handleRestoreOriginal(_event, _form) {
    if (!this.selectedSpellList) return;
    const originalUuid = this.selectedSpellList.document.flags?.[MODULE.ID]?.originalUuid;
    if (!originalUuid) return;
    const listName = this.selectedSpellList.name;
    const confirmed = await this.confirmDialog({
      title: game.i18n.localize('SPELLMANAGER.Confirm.RestoreTitle'),
      content: game.i18n.format('SPELLMANAGER.Confirm.RestoreContent', { name: `<strong>${listName}</strong>` }),
      confirmLabel: game.i18n.localize('SPELLMANAGER.Confirm.RestoreButton'),
      confirmIcon: 'fas fa-sync',
      confirmCssClass: 'dialog-button-warning'
    });
    if (!confirmed) return;
    try {
      const originalList = await fromUuid(originalUuid);
      if (!originalList) return;
      const originalSpells = Array.from(originalList.system.spells || []);
      await this.selectedSpellList.document.update({
        'system.spells': originalSpells,
        [`flags.${MODULE.ID}.originalModTime`]: originalList._stats?.modifiedTime || 0,
        [`flags.${MODULE.ID}.originalVersion`]: originalList._stats?.systemVersion || game.system.version
      });
      this.selectedSpellList.spellUuids = originalSpells;
      await this.loadSpellDetails(originalSpells);
      this.isEditing = false;
      this.render(false);
    } catch (error) {
      log(1, 'Error restoring from original:', error);
    }
  }

  /**
   * Handle closing the spell manager.
   *
   * @todo Should be able to combine this into _onClose?
   * @param {Event} _event - The triggering event
   * @param {HTMLElement} _form - The form element
   * @static
   */
  static handleClose(_event, _form) {
    this.close();
  }

  /**
   * Close the application and clean up associated resources.
   *
   * @param {Object} [options={}] - Options passed to the parent close method
   * @returns {Promise<void>} Promise that resolves when the application is closed
   */
  async close(options = {}) {
    if (this.comparisonDialog) {
      await this.comparisonDialog.close();
      this.comparisonDialog = null;
    }
    this.comparisonSpells.clear();
    return super.close(options);
  }

  /**
   * Handle showing the documentation dialog.
   *
   * @param {Event} _event - The triggering event
   * @param {HTMLElement} _form - The form element
   * @static
   */
  static async handleShowDocumentation(_event, _form) {
    const content = await renderTemplate(TEMPLATES.DIALOGS.MANAGER_DOCUMENTATION, {});
    await DialogV2.wait({
      window: { title: game.i18n.localize('SPELLMANAGER.Documentation.Title'), icon: 'fas fa-question-circle' },
      content: content,
      classes: ['spell-book', 'spell-manager-documentation'],
      buttons: [{ icon: 'fas fa-check', label: game.i18n.localize('SPELLMANAGER.Buttons.Close'), action: 'close' }],
      position: { width: 650, height: 'auto' },
      default: 'close',
      rejectClose: false
    });
  }

  /**
   * Handle toggling the sidebar collapsed state.
   *
   * @param {Event} event - The triggering event
   * @param {HTMLElement} _form - The form element
   * @static
   */
  static handleToggleSidebar(event, _form) {
    const isCollapsing = !this.element.classList.contains('sidebar-collapsed');
    this.element.classList.toggle('sidebar-collapsed');
    const caretIcon = event.currentTarget.querySelector('.collapse-indicator');
    if (caretIcon) caretIcon.className = isCollapsing ? 'fas fa-caret-right collapse-indicator' : 'fas fa-caret-left collapse-indicator';
  }

  /**
   * Handle toggling a spell level's collapsed state.
   *
   * @param {Event} event - The triggering event
   * @param {HTMLElement} _form - The form element
   * @static
   */
  static handleToggleSpellLevel(event, _form) {
    const levelContainer = event.target.closest('.spell-level');
    if (!levelContainer || !levelContainer.classList.contains('spell-level')) return;
    const levelId = levelContainer.dataset.level;
    levelContainer.classList.toggle('collapsed');
    const collapsedLevels = game.user.getFlag(MODULE.ID, FLAGS.GM_COLLAPSED_LEVELS) || [];
    const isCollapsed = levelContainer.classList.contains('collapsed');
    if (isCollapsed && !collapsedLevels.includes(levelId)) collapsedLevels.push(levelId);
    else if (!isCollapsed && collapsedLevels.includes(levelId)) collapsedLevels.splice(collapsedLevels.indexOf(levelId), 1);
    game.user.setFlag(MODULE.ID, FLAGS.GM_COLLAPSED_LEVELS, collapsedLevels);
    const header = levelContainer.querySelector('.spell-level-heading');
    const spellList = levelContainer.querySelector('.spell-list');
    const collapseIcon = header?.querySelector('.collapse-indicator');
    if (header) {
      header.setAttribute('aria-expanded', !isCollapsed);
      if (isCollapsed) header.classList.add('collapsed');
      else header.classList.remove('collapsed');
    }
    if (spellList) spellList.style.display = isCollapsed ? 'none' : '';
    if (collapseIcon) collapseIcon.className = `fas fa-caret-${isCollapsed ? 'right' : 'down'} collapse-indicator`;
  }

  /**
   * Handle toggling a folder's collapsed state.
   *
   * @param {Event} event - The triggering event
   * @param {HTMLElement} _form - The form element
   * @static
   */
  static handleToggleFolder(event, _form) {
    const folderContainer = event.target.closest('.list-folder');
    if (!folderContainer) return;
    const folderId = folderContainer.dataset.folderId;
    if (!folderId) return;
    folderContainer.classList.toggle('collapsed');
    const collapsedFolders = game.user.getFlag(MODULE.ID, FLAGS.COLLAPSED_FOLDERS) || [];
    const isCollapsed = folderContainer.classList.contains('collapsed');
    if (isCollapsed && !collapsedFolders.includes(folderId)) collapsedFolders.push(folderId);
    else if (!isCollapsed && collapsedFolders.includes(folderId)) collapsedFolders.splice(collapsedFolders.indexOf(folderId), 1);
    game.user.setFlag(MODULE.ID, FLAGS.COLLAPSED_FOLDERS, collapsedFolders);
    const header = folderContainer.querySelector('.folder-header');
    const content = folderContainer.querySelector('.folder-content');
    const collapseIcon = header?.querySelector('.collapse-indicator');
    if (header) header.setAttribute('aria-expanded', !isCollapsed);
    if (content) content.style.display = isCollapsed ? 'none' : '';
    if (collapseIcon) collapseIcon.className = `fas fa-chevron-${isCollapsed ? 'right' : 'down'} collapse-indicator`;
  }

  /**
   * Handle opening an actor sheet.
   *
   * @param {Event} _event - The triggering event
   * @param {HTMLElement} _form - The form element
   * @static
   */
  static async handleOpenActor(_event, _form) {
    const document = this.selectedSpellList.document;
    const actorId = document.flags?.[MODULE.ID]?.actorId;
    if (!actorId) return;
    const actor = game.actors.get(actorId);
    if (!actor) return;
    await actor.sheet.render(true);
  }

  /**
   * Handle opening a class item sheet.
   *
   * @param {Event} _event - The triggering event
   * @param {HTMLElement} _form - The form element
   * @static
   */
  static async handleOpenClass(_event, _form) {
    const selectedSpellList = this.selectedSpellList;
    const identifier = selectedSpellList.document.system?.identifier;
    if (!identifier) return;
    let spellListMeta = this.availableSpellLists.find((list) => list.uuid === selectedSpellList.uuid);
    if (!spellListMeta || (spellListMeta.isCustom && selectedSpellList.document.flags?.[MODULE.ID]?.originalUuid)) {
      const originalUuid = selectedSpellList.document.flags[MODULE.ID].originalUuid;
      if (originalUuid) spellListMeta = this.availableSpellLists.find((list) => list.uuid === originalUuid);
    }
    if (!spellListMeta) return;
    const topLevelFolderName = spellListMeta.pack;
    log(3, `Searching for class ${identifier} in source: ${topLevelFolderName}`);
    const classItem = await this._findClassInTopLevelFolder(identifier, topLevelFolderName);
    if (!classItem) return;
    await classItem.sheet.render(true);
    log(3, `Opened class sheet for ${classItem.name} from ${topLevelFolderName}`);
  }

  /**
   * Handle creating a new spell list.
   *
   * @param {Event} _event - The triggering event
   * @param {HTMLElement} _form - The form element
   * @returns {Promise<void>}
   * @static
   */
  static async handleCreateNewList(_event, _form) {
    const classIdentifiers = await DataHelpers.findClassIdentifiers();
    const identifierOptions = Object.entries(classIdentifiers)
      .sort(([, dataA], [, dataB]) => dataA.name.localeCompare(dataB.name))
      .map(([id, data]) => ({
        id: id,
        name: data.fullDisplay,
        plainName: data.name
      }));
    const { result, formData } = await this._showCreateListDialog(identifierOptions);
    if (result === 'create' && formData) await this._createNewListCallback(formData.name, formData.identifier);
  }

  /**
   * Handle renaming a spell list.
   *
   * @param {Event} _event - The triggering event
   * @param {HTMLElement} _form - The form element
   * @returns {Promise<void>}
   * @static
   */
  static async handleRenameSpellList(_event, _form) {
    if (!this.selectedSpellList) return;
    const currentName = this.selectedSpellList.name;
    const listUuid = this.selectedSpellList.uuid;
    const flags = this.selectedSpellList.document.flags?.[MODULE.ID] || {};
    const isRenameable = !!flags.isDuplicate || !!flags.isCustom || !!flags.isNewList || this.selectedSpellList.isMerged;
    if (!isRenameable) return;
    try {
      const { result, formData } = await this._showRenameDialog(currentName);
      if (result === 'rename' && formData?.newName && formData.newName !== currentName) await this._performRename(listUuid, formData.newName);
    } catch (error) {
      log(1, 'Error in rename dialog:', error);
      ui.notifications.error(game.i18n.localize('SPELLMANAGER.Rename.ErrorMessage'));
    }
  }

  /**
   * Show the rename dialog and return result.
   *
   * @param {string} currentName - Current name of the spell list
   * @returns {Promise<Object>} Dialog result and form data
   * @private
   */
  async _showRenameDialog(currentName) {
    let formData = null;
    let isValid = false;
    const content = await renderTemplate(TEMPLATES.DIALOGS.RENAME_SPELL_LIST, { currentName });
    const result = await DialogV2.wait({
      window: { title: game.i18n.format('SPELLMANAGER.Rename.Title', { currentName: currentName }), icon: 'fas fa-pen' },
      content: content,
      position: { width: 'auto', height: 'auto' },
      classes: ['spell-book', 'rename-spell-list-dialog'],
      buttons: [
        {
          label: game.i18n.localize('SPELLMANAGER.Buttons.Rename'),
          icon: 'fas fa-check',
          action: 'rename',
          callback: (_event, _target, form) => {
            const formElement = form?.querySelector ? form : form.element;
            const newNameInput = formElement.querySelector('[name="newName"]');
            const newName = newNameInput?.value.trim();
            if (!isValid || !newName || newName === currentName) return false;
            formData = { newName };
            return 'rename';
          }
        },
        {
          label: game.i18n.localize('SPELLBOOK.UI.Cancel'),
          icon: 'fas fa-times',
          action: 'cancel'
        }
      ],
      default: 'cancel',
      rejectClose: false,
      render: (_event, target, _form) => {
        const dialogElement = target.querySelector ? target : target.element;
        this._setupRenameDialogListeners(dialogElement, currentName, (valid) => {
          isValid = valid;
        });
      }
    });
    return { result, formData };
  }

  /**
   * Set up listeners for the rename dialog.
   *
   * @param {HTMLElement} target - The dialog DOM element
   * @param {string} currentName - Current name for comparison
   * @param {Function} validationCallback - Callback to report validation status
   * @private
   */
  _setupRenameDialogListeners(target, currentName, validationCallback) {
    const newNameInput = target.querySelector('#new-name');
    const renameButton = target.querySelector('button[data-action="rename"]');
    const errorElement = target.querySelector('.validation-error');
    const errorMessage = target.querySelector('.error-message');
    if (newNameInput && renameButton) {
      newNameInput.addEventListener('focus', () => {
        newNameInput.select();
      });
      const validateName = () => {
        const value = newNameInput.value.trim();
        const isNotEmpty = value.length > 0 && value.length <= 100;
        const isNotSame = value !== currentName;
        const isNotDuplicate = !this._checkDuplicateName(value);
        const isValid = isNotEmpty && isNotSame && isNotDuplicate;
        renameButton.disabled = !isValid;
        newNameInput.classList.toggle('error', !isValid && value.length > 0);
        if (errorElement && errorMessage) {
          if (value.length > 0 && !isNotDuplicate) {
            errorMessage.textContent = game.i18n.localize('SPELLMANAGER.Rename.DuplicateNameError');
            errorElement.style.display = 'block';
          } else if (value.length > 0 && !isNotEmpty) {
            errorMessage.textContent = game.i18n.localize('SPELLMANAGER.Rename.ValidationError');
            errorElement.style.display = 'block';
          } else {
            errorElement.style.display = 'none';
          }
        }
        if (validationCallback) validationCallback(isValid);
      };
      newNameInput.addEventListener('input', validateName);
      validateName();
      setTimeout(() => newNameInput.focus(), 100);
    }
  }

  /**
   * Check if a spell list name already exists.
   *
   * @param {string} name - Name to check
   * @returns {boolean} True if name exists
   * @private
   */
  _checkDuplicateName(name) {
    const duplicate = this.availableSpellLists.some((list) => {
      const nameMatch = list.name.toLowerCase() === name.toLowerCase();
      const isNotCurrentList = list.uuid !== this.selectedSpellList?.uuid;
      return nameMatch && isNotCurrentList;
    });
    return duplicate;
  }

  /**
   * Perform the actual rename operation.
   *
   * @param {string} listUuid - UUID of the list to rename
   * @param {string} newName - New name for the list
   * @returns {Promise<void>}
   * @private
   */
  async _performRename(listUuid, newName) {
    try {
      const document = this.selectedSpellList.document;
      if (document.parent && document.parent.pages.size === 1) await document.parent.update({ name: newName });
      await document.update({ name: newName });
      this.selectedSpellList.name = newName;
      await this.loadData();
      await this.selectSpellList(listUuid);
      ui.notifications.info(game.i18n.format('SPELLMANAGER.Rename.SuccessMessage', { name: newName }));
    } catch (error) {
      log(1, 'Error renaming spell list:', error);
      ui.notifications.error(game.i18n.localize('SPELLMANAGER.Rename.ErrorMessage'));
    }
  }

  /**
   * Handle merging spell lists.
   *
   * @param {Event} _event - The triggering event
   * @param {HTMLElement} _form - The form element
   * @returns {Promise<void>}
   * @static
   */
  static async handleMergeLists(_event, _form) {
    if (this.availableSpellLists.length < 2) {
      ui.notifications.warn(game.i18n.localize('SPELLMANAGER.MergeLists.InsufficientLists'));
      return;
    }
    const { result, formData } = await this._showMergeListsDialog();
    if (result === 'merge' && formData) await this._mergeListsCallback(formData.sourceListUuid, formData.copyFromListUuid, formData.mergedListName, formData.hideSourceLists);
  }

  /**
   * Handle toggling selection mode.
   *
   * @param {Event} _event - The triggering event
   * @param {HTMLElement} _form - The form element
   * @static
   */
  static handleToggleSelectionMode(_event, _form) {
    this.selectionMode = !this.selectionMode;
    if (!this.selectionMode) {
      this._clearSelections();
    } else {
      this.selectedSpellsToAdd.clear();
      this.selectedSpellsToRemove.clear();
      this.lastSelectedIndex = { add: -1, remove: -1 };
    }
    this.render(false);
  }

  /**
   * Handle selecting all visible spells.
   *
   * @param {Event} event - The triggering event
   * @param {HTMLElement} _form - The form element
   * @static
   */
  static handleSelectAll(event, _form) {
    if (this.isSelectingAll) return;
    this.isSelectingAll = true;
    const checkbox = event.target;
    const type = checkbox.dataset.type;
    if (type === 'add') {
      const visibleSpells = this._getVisibleSpells();
      if (checkbox.checked) {
        visibleSpells.forEach((spell) => {
          this.selectedSpellsToAdd.add(spell.uuid);
        });
      } else {
        visibleSpells.forEach((spell) => {
          this.selectedSpellsToAdd.delete(spell.uuid);
        });
      }
    } else if (type === 'remove') {
      const currentSpells = this.selectedSpellList?.spells || [];
      if (checkbox.checked) {
        currentSpells.forEach((spell) => {
          const spellUuid = spell.uuid || spell.compendiumUuid;
          this.selectedSpellsToRemove.add(spellUuid);
        });
      } else {
        currentSpells.forEach((spell) => {
          const spellUuid = spell.uuid || spell.compendiumUuid;
          this.selectedSpellsToRemove.delete(spellUuid);
        });
      }
    }
    this._updateSelectionCount();
    this._updateSpellCheckboxes();
    setTimeout(() => {
      this._updateSelectAllCheckboxes();
      this.isSelectingAll = false;
    }, 50);
  }

  /**
   * Handle bulk save operation.
   *
   * @param {Event} _event - The triggering event
   * @param {HTMLElement} _form - The form element
   * @returns {Promise<void>}
   * @static
   */
  static async handleBulkSave(_event, _form) {
    const addCount = this.selectedSpellsToAdd.size;
    const removeCount = this.selectedSpellsToRemove.size;
    const totalCount = addCount + removeCount;
    if (totalCount === 0 || !this.selectedSpellList || !this.isEditing) return;
    let confirmMessage = '';
    if (addCount > 0 && removeCount > 0) confirmMessage = game.i18n.format('SPELLMANAGER.BulkOps.ConfirmAddAndRemove', { addCount, removeCount });
    else if (addCount > 0) confirmMessage = game.i18n.format('SPELLMANAGER.BulkOps.ConfirmAdd', { count: addCount });
    else confirmMessage = game.i18n.format('SPELLMANAGER.BulkOps.ConfirmRemove', { count: removeCount });
    const confirmed = await this.confirmDialog({
      title: game.i18n.localize('SPELLMANAGER.BulkOps.ConfirmSave'),
      content: confirmMessage,
      confirmLabel: game.i18n.format('SPELLMANAGER.BulkOps.SaveChanges', { count: totalCount }),
      confirmIcon: 'fas fa-save',
      confirmCssClass: 'dialog-button-success'
    });
    if (!confirmed) return;
    try {
      let processed = 0;
      let failed = 0;
      if (removeCount > 0) {
        for (const spellUuid of this.selectedSpellsToRemove) {
          try {
            this.pendingChanges.removed.add(spellUuid);
            this.pendingChanges.added.delete(spellUuid);
            const normalizedForms = DataHelpers.normalizeUuid(spellUuid);
            this.selectedSpellList.spellUuids = this.selectedSpellList.spellUuids.filter((uuid) => !normalizedForms.includes(uuid));
            this.selectedSpellList.spells = this.selectedSpellList.spells.filter((spell) => {
              const spellUuids = [spell.uuid, spell.compendiumUuid, ...(spell._id ? [spell._id] : [])];
              return !spellUuids.some((id) => normalizedForms.includes(id));
            });
            processed++;
          } catch (error) {
            log(1, `Failed to remove spell ${spellUuid}:`, error);
            failed++;
          }
        }
      }
      if (addCount > 0) {
        for (const spellUuid of this.selectedSpellsToAdd) {
          try {
            this.pendingChanges.added.add(spellUuid);
            this.pendingChanges.removed.delete(spellUuid);
            const spell = this.availableSpells.find((s) => s.uuid === spellUuid);
            if (spell) {
              const spellCopy = foundry.utils.deepClone(spell);
              spellCopy.compendiumUuid = spellUuid;
              if (!spellCopy.enrichedIcon) spellCopy.enrichedIcon = UIHelpers.createSpellIconLink(spellCopy);
              this.selectedSpellList.spellUuids.push(spellUuid);
              this.selectedSpellList.spells.push(spellCopy);
            } else {
              log(2, `Could not find spell with UUID: ${spellUuid}`);
            }
            processed++;
          } catch (error) {
            log(1, `Failed to add spell ${spellUuid}:`, error);
            failed++;
          }
        }
      }
      this.selectedSpellList.spellsByLevel = DataHelpers.organizeSpellsByLevel(this.selectedSpellList.spells);
      this._ensureSpellIcons();
      this._clearSelections();
      if (failed === 0) ui.notifications.info(game.i18n.format('SPELLMANAGER.BulkOps.Completed', { count: processed }));
      else ui.notifications.warn(game.i18n.format('SPELLMANAGER.BulkOps.PartialFailure', { success: processed, total: totalCount, failed }));
      this.render(false);
    } catch (error) {
      log(1, 'Error in bulk save operation:', error);
    }
  }

  /**
   * Handle canceling selection mode.
   *
   * @param {Event} _event - The triggering event
   * @param {HTMLElement} _form - The form element
   * @static
   */
  static handleCancelSelection(_event, _form) {
    this._clearSelections();
    this.render(false);
  }

  /**
   * Handle toggling spell list visibility.
   *
   * @param {Event} event - The triggering event
   * @param {HTMLElement} _form - The form element
   * @returns {Promise<void>}
   * @static
   */
  static async handleToggleListVisibility(event, _form) {
    event.stopPropagation();
    const listItem = event.target.closest('[data-uuid]');
    if (!listItem) return;
    const uuid = listItem.dataset.uuid;
    const list = this.availableSpellLists.find((l) => l.uuid === uuid);
    if (!list || list.isActorOwned) return;
    const hiddenLists = game.settings.get(MODULE.ID, SETTINGS.HIDDEN_SPELL_LISTS) || [];
    const isCurrentlyHidden = hiddenLists.includes(uuid);
    try {
      if (isCurrentlyHidden) {
        const newHiddenLists = hiddenLists.filter((id) => id !== uuid);
        await game.settings.set(MODULE.ID, SETTINGS.HIDDEN_SPELL_LISTS, newHiddenLists);
        ui.notifications.clear();
        ui.notifications.info(game.i18n.format('SPELLMANAGER.HideList.Unhidden', { name: list.name }));
      } else {
        const newHiddenLists = [...hiddenLists, uuid];
        await game.settings.set(MODULE.ID, SETTINGS.HIDDEN_SPELL_LISTS, newHiddenLists);
        ui.notifications.clear();
        ui.notifications.info(game.i18n.format('SPELLMANAGER.HideList.Hidden', { name: list.name }));
      }
      this.render(false);
    } catch (error) {
      log(1, 'Error toggling list visibility:', error);
      ui.notifications.clear();
      ui.notifications.error(game.i18n.localize('SPELLMANAGER.HideList.ToggleError'));
    }
  }

  /**
   * Handle opening the analytics dashboard for GM users.
   *
   * @param {Event} _event - The click event
   * @param {HTMLElement} _target - The target element that triggered the event
   * @returns {Promise<void>}
   * @static
   */
  static async handleOpenAnalyticsDashboard(_event, _target) {
    const dashboard = new SpellAnalyticsDashboard({ viewMode: 'gm' });
    dashboard.render(true);
  }

  /**
   * Handle opening the spell details customization dialog.
   *
   * @param {Event} _event - The click event
   * @param {HTMLElement} _target - The target element that triggered the event
   * @returns {Promise<void>}
   * @static
   */
  static async handleOpenCustomization(_event, _target) {
    const dialog = new SpellDetailsCustomization();
    dialog.render(true);
  }

  /**
   * Handle spell comparison selection and dialog management.
   *
   * @param {MouseEvent} event - The click event
   * @param {HTMLFormElement} _form - The form element (unused)
   * @returns {Promise<void>}
   * @static
   */
  static async handleCompareSpell(event, _form) {
    const rawSpellUuid = event.target.dataset.uuid;
    const spellUuid = this._normalizeUuid(rawSpellUuid);
    const maxSpells = game.settings.get(MODULE.ID, SETTINGS.SPELL_COMPARISON_MAX);
    if (this.comparisonSpells.has(spellUuid)) this.comparisonSpells.delete(spellUuid);
    else if (this.comparisonSpells.size < maxSpells) this.comparisonSpells.add(spellUuid);
    this.render(false);
    if (this.comparisonSpells.size >= 2) {
      if (!this.comparisonDialog) {
        this.comparisonDialog = new SpellComparisonDialog(this);
        this.comparisonDialog.render(true);
      } else {
        this.comparisonDialog.render(false);
        this.comparisonDialog.bringToFront();
      }
    } else if (this.comparisonDialog && this.comparisonSpells.size < 2) {
      this.comparisonDialog.close();
      this.comparisonDialog = null;
    }
  }

  /**
   * Handle post-render setup and event binding.
   *
   * Sets up comprehensive event listeners, applies saved states, and initializes
   * the application interface after rendering.
   *
   * @param {Object} context - Template context data
   * @param {Object} options - Rendering options
   * @inheritdoc
   */
  _onRender(context, options) {
    super._onRender(context, options);
    if (this.isLoading) {
      this.loadData();
      return;
    }
    this.setupFilterListeners();
    this.setupMultiSelectListeners();
    this.applyCollapsedLevels();
    this.applyCollapsedFolders();
  }

  /**
   * Set up event listeners for multi-select functionality.
   *
   * Implements comprehensive multi-select behavior including shift-click range
   * selection, checkbox management, and keyboard shortcuts for efficient
   * bulk operations.
   */
  setupMultiSelectListeners() {
    if (!this.isEditing) return;
    this.element.addEventListener('click', (event) => {
      if (!this.selectionMode) return;
      if (event.target.tagName === 'DND5E-CHECKBOX' && event.target.classList.contains('spell-select-cb') && event.shiftKey) {
        event.preventDefault();
        event.stopPropagation();
        const checkbox = event.target;
        const uuid = checkbox.dataset.uuid;
        const type = checkbox.dataset.type;
        const isAvailableSpell = type === 'add';
        checkbox.checked = true;
        this._handleRangeSelection(uuid, isAvailableSpell);
        this._updateSelectionCount();
        this._updateSpellCheckboxes();
        this._updateSelectAllCheckboxes();
        return;
      }
      if (event.target.tagName === 'DND5E-CHECKBOX') return;
      const spellItem = event.target.closest('.spell-item');
      if (spellItem && event.shiftKey) {
        event.preventDefault();
        event.stopPropagation();
        const uuid = spellItem.dataset.uuid;
        const type = spellItem.dataset.selectionType;
        const isAvailableSpell = type === 'add';
        this._handleRangeSelection(uuid, isAvailableSpell);
        this._updateSelectionCount();
        this._updateSpellCheckboxes();
        this._updateSelectAllCheckboxes();
      }
    });
    this.element.addEventListener('change', (event) => {
      if (!this.selectionMode || this.isUpdatingCheckboxes) return;
      const checkbox = event.target;
      if (checkbox.tagName !== 'DND5E-CHECKBOX' || !checkbox.classList.contains('spell-select-cb')) return;
      event.stopPropagation();
      const uuid = checkbox.dataset.uuid;
      const type = checkbox.dataset.type;
      const selectedSet = type === 'add' ? this.selectedSpellsToAdd : this.selectedSpellsToRemove;
      const isAvailableSpell = type === 'add';
      if (checkbox.checked) selectedSet.add(uuid);
      else selectedSet.delete(uuid);
      const lastIndexKey = isAvailableSpell ? 'add' : 'remove';
      if (this.lastSelectedIndex[lastIndexKey] === -1) this._updateLastSelectedIndex(uuid, isAvailableSpell);
      this._updateSelectionCount();
      this._updateSpellCheckboxes();
      this._updateSelectAllCheckboxes();
    });
    this.element.addEventListener('keydown', (event) => {
      if (!this.selectionMode) return;
      if (event.key === 'Escape') {
        this._clearSelections();
        this.render(false);
        event.preventDefault();
      } else if (event.key === 'Enter' && this.selectedSpellsToAdd.size + this.selectedSpellsToRemove.size > 0) {
        const bulkSaveBtn = this.element.querySelector('.bulk-save-btn');
        if (bulkSaveBtn && !bulkSaveBtn.disabled) SpellListManager.handleBulkSave.call(this, { target: bulkSaveBtn }, null);
        event.preventDefault();
      }
    });
    if (this.selectionMode) {
      this._updateSpellCheckboxes();
      this._updateSelectAllCheckboxes();
      this._updateSelectionCount();
    }
  }

  /**
   * Handle range selection with shift+click.
   *
   * @param {string} uuid - The clicked spell UUID
   * @param {boolean} isAvailableSpell - Whether this is an available spell or selected spell
   * @private
   */
  _handleRangeSelection(uuid, isAvailableSpell) {
    const selectedSet = isAvailableSpell ? this.selectedSpellsToAdd : this.selectedSpellsToRemove;
    let spells;
    if (isAvailableSpell) spells = this._getVisibleSpells();
    else {
      spells = [];
      if (this.selectedSpellList?.spellsByLevel) for (const levelData of this.selectedSpellList.spellsByLevel) if (levelData.spells) spells.push(...levelData.spells);
    }
    const lastIndexKey = isAvailableSpell ? 'add' : 'remove';
    const currentIndex = spells.findIndex((spell) => {
      if (isAvailableSpell) return spell.uuid === uuid;
      else return (spell.uuid || spell.compendiumUuid) === uuid;
    });
    if (currentIndex === -1) return;
    if (this.lastSelectedIndex[lastIndexKey] >= 0) {
      const start = Math.min(this.lastSelectedIndex[lastIndexKey], currentIndex);
      const end = Math.max(this.lastSelectedIndex[lastIndexKey], currentIndex);
      for (let i = start; i <= end; i++) {
        const spellUuid = isAvailableSpell ? spells[i].uuid : spells[i].uuid || spells[i].compendiumUuid;
        selectedSet.add(spellUuid);
      }
    } else selectedSet.add(uuid);
    this.lastSelectedIndex[lastIndexKey] = currentIndex;
  }

  /**
   * Update the last selected index for range selection.
   *
   * @param {string} uuid - The clicked spell UUID
   * @param {boolean} isAvailableSpell - Whether this is an available spell or selected spell
   * @private
   */
  _updateLastSelectedIndex(uuid, isAvailableSpell) {
    let spells;
    if (isAvailableSpell) spells = this._getVisibleSpells();
    else {
      spells = [];
      if (this.selectedSpellList?.spellsByLevel) for (const levelData of this.selectedSpellList.spellsByLevel) if (levelData.spells) spells.push(...levelData.spells);
    }
    const lastIndexKey = isAvailableSpell ? 'add' : 'remove';
    const currentIndex = spells.findIndex((spell) => {
      if (isAvailableSpell) return spell.uuid === uuid;
      else return (spell.uuid || spell.compendiumUuid) === uuid;
    });
    if (currentIndex >= 0) this.lastSelectedIndex[lastIndexKey] = currentIndex;
  }

  /**
   * Create a spell selection checkbox with proper data attributes.
   *
   * @param {Object} spell - The spell object
   * @param {string} type - 'add' or 'remove'
   * @param {boolean} [isChecked=false] - Whether the checkbox should be checked
   * @returns {string} HTML string for the checkbox
   * @private
   */
  _createSpellSelectCheckbox(spell, type, isChecked = false) {
    const checkbox = ValidationHelpers.createCheckbox({
      checked: isChecked,
      cssClass: 'spell-select-cb',
      ariaLabel:
        type === 'add' ? game.i18n.format('SPELLMANAGER.Selection.SelectSpellToAdd', { name: spell.name }) : game.i18n.format('SPELLMANAGER.Selection.SelectSpellToRemove', { name: spell.name })
    });
    checkbox.dataset.type = type;
    checkbox.dataset.uuid = spell.uuid || spell.compendiumUuid;
    return ValidationHelpers.elementToHtml(checkbox);
  }

  /**
   * Create a select-all checkbox with proper data attributes.
   *
   * @param {string} type - 'add' or 'remove'
   * @returns {string} HTML string for the checkbox
   * @private
   */
  _createSelectAllCheckbox(type) {
    const checkbox = ValidationHelpers.createCheckbox({
      cssClass: 'select-all-checkbox',
      ariaLabel: type === 'add' ? game.i18n.localize('SPELLMANAGER.Selection.SelectAllToAdd') : game.i18n.localize('SPELLMANAGER.Selection.SelectAllToRemove')
    });
    checkbox.dataset.action = 'selectAll';
    checkbox.dataset.type = type;
    return ValidationHelpers.elementToHtml(checkbox);
  }

  /**
   * Normalize UUID to consistent format (remove .Item. if present).
   *
   * @todo We do this elsewhere. Is this necessary? Can we uniform it to a DataHelpers?
   * @param {string} uuid - The UUID to normalize
   * @returns {string} Normalized UUID
   * @private
   */
  _normalizeUuid(uuid) {
    if (!uuid) return uuid;
    return uuid.replace(/\.Item\./g, '.');
  }
}<|MERGE_RESOLUTION|>--- conflicted
+++ resolved
@@ -28,7 +28,7 @@
 import { SpellComparisonDialog, SpellDetailsCustomization } from '../dialogs/_module.mjs';
 import { log } from '../logger.mjs';
 import * as UIHelpers from '../ui/_module.mjs';
-import * as ValidationHelpers from '../validation/_module.mjs';
+import * as ValidationHelplers from '../validation/_module.mjs';
 import { SpellAnalyticsDashboard } from './_module.mjs';
 
 const { ApplicationV2, DialogV2, HandlebarsApplicationMixin } = foundry.applications.api;
@@ -1018,11 +1018,7 @@
    * @returns {Object} Object containing all filter form element HTML
    * @private
    */
-<<<<<<< HEAD
   _prepareFilterElements() {
-=======
-  _prepareFilterValidationHelplers() {
->>>>>>> a545006f
     const searchInput = ValidationHelpers.createTextInput({
       name: 'spell-search',
       value: this.filterState.name || '',
