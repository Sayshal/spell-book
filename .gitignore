/storage
/packs
*.lock
<<<<<<< HEAD
todo.md
=======
TODO.md
>>>>>>> 778b36c1
<|MERGE_RESOLUTION|>--- conflicted
+++ resolved
@@ -1,8 +1,4 @@
 /storage
 /packs
 *.lock
-<<<<<<< HEAD
-todo.md
-=======
-TODO.md
->>>>>>> 778b36c1
+TODO.md